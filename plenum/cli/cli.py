--- conflicted
+++ resolved
@@ -492,13 +492,8 @@
         return self._activeWallet
 
     @activeWallet.setter
-<<<<<<< HEAD
-    def activeWallet(self, wallet: Wallet):
-        self._activeWallet = wallet  # type: Wallet
-=======
     def activeWallet(self, wallet):
         self._activeWallet = wallet
->>>>>>> 6137819d
         self.print('Active keyring set to "{}"'.format(wallet.name))
 
     @property
@@ -1276,11 +1271,19 @@
             self.print("No such keyring found")
         return True
 
-<<<<<<< HEAD
+    def _useKeyringAction(self, matchedVars):
+        if matchedVars.get('use_kr') == 'use keyring':
+            name = matchedVars.get('keyring')
+            self._searchAndSetWallet(name)
+            return True
+
     def _setActiveIdentifier(self, idrOrAlias):
         if self.activeWallet:
             wallet = self.activeWallet
+            if idrOrAlias not in wallet.aliases and idrOrAlias not in wallet.ids:
+                return False
             idrFromAlias = wallet.aliases.get(idrOrAlias)
+            # If alias found
             if idrFromAlias:
                 self.activeIdentifier = idrFromAlias
                 self.activeAlias = idrOrAlias
@@ -1293,27 +1296,7 @@
             self.print("Current identifier set to {}".
                        format(self.activeAlias or self.activeIdentifier))
             return True
-        self._searchAndSetWallet(idrOrAlias)
-=======
-    def _useKeyringAction(self, matchedVars):
-        if matchedVars.get('use_kr') == 'use keyring':
-            name = matchedVars.get('keyring')
-            self._searchAndSetWallet(name)
-            return True
-
-    def _setActiveIdentifier(self, nymOrAlias):
-        if self.activeWallet:
-            wallet = self.activeWallet
-            nym = wallet.aliases.get(nymOrAlias) or nymOrAlias
-            signer = wallet.signers.get(nym)
-            if signer:
-                self.activeSigner = signer
-                self.print("Current identifier set to {}".format(nymOrAlias))
-                return True
-            else:
-                return False
-        else:
-            return False
+        return False
 
     def _useIdentifierAction(self, matchedVars):
         if matchedVars.get('use_id') == 'use identifier':
@@ -1322,7 +1305,6 @@
             if not found:
                 self.print("No such identifier found in current keyring")
             return True
->>>>>>> 6137819d
 
     def _setPrompt(self, promptText):
         app = create_prompt_application('{}> '.format(promptText),
