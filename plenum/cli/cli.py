--- conflicted
+++ resolved
@@ -74,13 +74,8 @@
 from plenum.common.util import getMaxFailures, \
     firstValue, randomString, cleanSeed, bootstrapClientKeys, \
     createDirIfNotExists, getFriendlyIdentifier
-<<<<<<< HEAD
 from plenum.common.log import CliHandler, getlogger, \
     getRAETLogLevelFromConfig, getRAETLogFilePath, TRACE_LOG_LEVEL, Logger
-=======
-from plenum.common.log import CliHandler, getlogger, Logger, \
-    getRAETLogLevelFromConfig, getRAETLogFilePath, TRACE_LOG_LEVEL
->>>>>>> 40ef3122
 from plenum.server.node import Node
 from plenum.common.types import CLIENT_STACK_SUFFIX, NodeDetail, HA
 from plenum.server.plugin_loader import PluginLoader
@@ -252,7 +247,6 @@
                                                   Console.Wordage.mute,
                                                   self.config)
         RAETLogFile = getRAETLogFilePath("RAETLogFilePathCli", self.config)
-
         # Patch stdout in something that will always print *above* the prompt
         # when something is written to stdout.
         sys.stdout = self.cli.stdout_proxy()
