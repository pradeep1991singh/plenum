--- conflicted
+++ resolved
@@ -1,9 +1,6 @@
-<<<<<<< HEAD
-=======
 import ast
 import json
 import os
->>>>>>> 33ab75b1
 import re
 
 from pygments.token import Token
@@ -201,15 +198,6 @@
     printedStatus = printeds[0]
     txnTimePattern = "\'txnTime\': \d+\.*\d*"
     txnIdPattern = "\'txnId\': '" + txn['txnId'] + "'"
-<<<<<<< HEAD
-    # txnPattern1 = "Reply for the request: \{" + timePattern + ", " + txnIdPattern + "\}"
-    # txnPattern2 = "Reply for the request: \{" + txnIdPattern + ", " + timePattern + "\}"
-    # assert re.match(txnPattern1, printedReply['msg']) or \
-    #        re.match(txnPattern2, printedReply['msg'])
-    assert re.search(txnIdPattern, printedReply['msg'])
-    assert re.search(txnTimePattern, printedReply['msg'])
-    assert printedStatus['msg'] == "Status: {}".format(status)
-=======
     assert re.search(txnIdPattern, printedReply['msg'])
     assert re.search(txnTimePattern, printedReply['msg'])
     assert printedStatus['msg'] == "Status: {}".format(status)
@@ -332,5 +320,4 @@
 
 def assertCliTokens(matchedVars, tokens):
     for key, value in tokens.items():
-        assert matchedVars.get(key) == value
->>>>>>> 33ab75b1
+        assert matchedVars.get(key) == value