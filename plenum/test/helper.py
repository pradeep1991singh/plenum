import os
import random
import string
from functools import partial
from itertools import permutations
from shutil import copyfile
from typing import Tuple, Iterable, Dict, Optional, NamedTuple,\
    List, Any, Sequence
from typing import Union

<<<<<<< HEAD
=======
import itertools

from plenum.common.config_util import getConfig
>>>>>>> 90eb3267
from plenum.config import poolTransactionsFile, domainTransactionsFile
from raet.raeting import TrnsKind, PcktKind

from plenum.client.client import Client
from plenum.client.wallet import Wallet
from plenum.common.eventually import eventually, eventuallyAll
from plenum.common.log import getlogger
from plenum.common.looper import Looper
from plenum.common.request import Request
from plenum.common.txn import REPLY, REQACK, TXN_ID, REQNACK
from plenum.common.types import OP_FIELD_NAME, \
    Reply, f, PrePrepare
from plenum.common.util import getMaxFailures, \
    checkIfMoreThanFSameItems, checkPortAvailable
from plenum.server.node import Node
from plenum.test.msgs import randomMsg
from plenum.test.spy_helpers import getLastClientReqReceivedForNode, getAllArgs, \
    getAllReturnVals
from plenum.test.test_client import TestClient, genTestClient
from plenum.test.test_node import TestNode, TestReplica, TestNodeSet, \
    checkPoolReady, checkNodesConnected, ensureElectionsDone, NodeRef

DelayRef = NamedTuple("DelayRef", [
    ("op", Optional[str]),
    ("frm", Optional[str])])

RaetDelay = NamedTuple("RaetDelay", [
    ("tk", Optional[TrnsKind]),
    ("pk", Optional[PcktKind]),
    ("fromPort", Optional[int])])


logger = getlogger()


# noinspection PyUnresolvedReferences


def ordinal(n):
    return "%d%s" % (
        n, "tsnrhtdd"[(n / 10 % 10 != 1) * (n % 10 < 4) * n % 10::4])


def checkSufficientRepliesRecvd(receivedMsgs: Iterable, reqId: int,
                                fValue: int):
    receivedReplies = getRepliesFromClientInbox(receivedMsgs, reqId)
    logger.debug("received replies for reqId {}: {}".
                 format(reqId, receivedReplies))
    assert len(receivedReplies) > fValue, "Received {} replies but expected " \
                                          "at-least {} for reqId {}".\
        format(len(receivedReplies), fValue+1, reqId)
    result = checkIfMoreThanFSameItems([reply[f.RESULT.nm] for reply in
                                        receivedReplies], fValue)
    assert result

    assert all([r[f.RESULT.nm][f.REQ_ID.nm] == reqId for r in receivedReplies])
    return result
    # TODO add test case for what happens when replies don't have the same data


def checkSufficientRepliesForRequests(looper, client, requests, fVal=None,
                                      timeoutPerReq=None):
    nodeCount = len(client.nodeReg)
    fVal = fVal or getMaxFailures(nodeCount)
    timeoutPerReq = timeoutPerReq or 5 * nodeCount
    coros = []
    for request in requests:
        coros.append(partial(checkSufficientRepliesRecvd, client.inBox,
                             request.reqId, fVal))
    looper.run(eventuallyAll(*coros, retryWait=1,
                             totalTimeout=timeoutPerReq * len(requests)))


def sendReqsToNodesAndVerifySuffReplies(looper: Looper, wallet: Wallet,
                                        client: TestClient,
                                        numReqs: int, fVal: int=None,
                                        timeoutPerReq: float=None):
    nodeCount = len(client.nodeReg)
    fVal = fVal or getMaxFailures(nodeCount)
    timeoutPerReq = timeoutPerReq or 5 * nodeCount

    requests = sendRandomRequests(wallet, client, numReqs)
    checkSufficientRepliesForRequests(looper, client, requests, fVal,
                                      timeoutPerReq)
    return requests


# noinspection PyIncorrectDocstring
def checkResponseCorrectnessFromNodes(receivedMsgs: Iterable, reqId: int,
                                      fValue: int) -> bool:
    """
    the client must get at least :math:`2f+1` responses
    """
    msgs = [(msg[f.RESULT.nm][f.REQ_ID.nm], msg[f.RESULT.nm][TXN_ID]) for msg in
            getRepliesFromClientInbox(receivedMsgs, reqId)]
    groupedMsgs = {}
    for tpl in msgs:
        groupedMsgs[tpl] = groupedMsgs.get(tpl, 0) + 1
    assert max(groupedMsgs.values()) >= fValue + 1


def getRepliesFromClientInbox(inbox, reqId) -> list:
    return list({_: msg for msg, _ in inbox if
                 msg[OP_FIELD_NAME] == REPLY and msg[f.RESULT.nm]
                 [f.REQ_ID.nm] == reqId}.values())


def checkLastClientReqForNode(node: TestNode, expectedRequest: Request):
    recvRequest = getLastClientReqReceivedForNode(node)
    assert recvRequest
    assert expectedRequest.__dict__ == recvRequest.__dict__


# noinspection PyIncorrectDocstring


def getPendingRequestsForReplica(replica: TestReplica, requestType: Any):
    return [item[0] for item in replica.postElectionMsgs if
            isinstance(item[0], requestType)]


def assertLength(collection: Iterable[Any], expectedLength: int):
    assert len(
            collection) == expectedLength, "Observed length was {} but " \
                                           "expected length was {}".\
        format(len(collection), expectedLength)


def assertEquality(observed: Any, expected: Any):
    assert observed == expected, "Observed value was {} but expected value " \
                                 "was {}".format(observed, expected)


def checkNodesReadyForRequest(looper: Looper, nodes: Sequence[TestNode],
                              timeout: int = 20):
    checkPoolReady(looper, nodes, timeout)
    # checkNodesCanRespondToClients(nodes)


def setupNodesAndClient(looper: Looper, nodes: Sequence[TestNode], nodeReg=None,
                        tmpdir=None):
    looper.run(checkNodesConnected(nodes))
    timeout = 15 + 2 * (len(nodes))
    ensureElectionsDone(looper=looper, nodes=nodes, retryWait=1,
                        timeout=timeout)
    return setupClient(looper, nodes, nodeReg=nodeReg, tmpdir=tmpdir)


def setupClient(looper: Looper,
                nodes: Sequence[TestNode] = None,
                nodeReg=None,
                tmpdir=None,
                identifier=None,
                verkey=None):
    client1, wallet = genTestClient(nodes=nodes,
                                    nodeReg=nodeReg,
                                    tmpdir=tmpdir,
                                    identifier=identifier,
                                    verkey=verkey)
    looper.add(client1)
    looper.run(client1.ensureConnectedToNodes())
    return client1, wallet


def setupClients(count: int,
                 looper: Looper,
                 nodes: Sequence[TestNode] = None,
                 nodeReg=None,
                 tmpdir=None):
    wallets = {}
    clients = {}
    for i in range(count):
        name = "test-wallet-{}".format(i)
        wallet = Wallet(name)
        idr, _ = wallet.addIdentifier()
        verkey = wallet.getVerkey(idr)
        client, _ = setupClient(looper,
                                nodes,
                                nodeReg,
                                tmpdir,
                                identifier=idr,
                                verkey=verkey)
        clients[client.name] = client
        wallets[client.name] = wallet
    return clients, wallets


# noinspection PyIncorrectDocstring
async def aSetupClient(looper: Looper,
                       nodes: Sequence[TestNode] = None,
                       nodeReg=None,
                       tmpdir=None):
    """
    async version of above
    """
    client1 = genTestClient(nodes=nodes,
                            nodeReg=nodeReg,
                            tmpdir=tmpdir)
    looper.add(client1)
    await client1.ensureConnectedToNodes()
    return client1


def getPrimaryReplica(nodes: Sequence[TestNode],
                      instId: int = 0) -> TestReplica:
    preplicas = [node.replicas[instId] for node in nodes if
                 node.replicas[instId].isPrimary]
    if len(preplicas) > 1:
        raise RuntimeError('More than one primary node found')
    elif len(preplicas) < 1:
        raise RuntimeError('No primary node found')
    else:
        return preplicas[0]


def randomOperation():
    return {
        "type": "buy",
        "amount": random.randint(10, 100)
    }


def sendRandomRequest(wallet: Wallet, client: Client):
    return sendRandomRequests(wallet, client, 1)[0]


def sendRandomRequests(wallet: Wallet, client: Client, count: int):
    logger.debug('{} random requests will be sent'.format(count))
    reqs = [wallet.signOp(randomOperation()) for _ in range(count)]
    return client.submitReqs(*reqs)


def buildCompletedTxnFromReply(request, reply: Reply) -> Dict:
    txn = request.operation
    txn.update(reply)
    return txn


async def msgAll(nodes: TestNodeSet):
    # test sending messages from every node to every other node
    # TODO split send and check so that the messages can be sent concurrently
    for p in permutations(nodes.nodeNames, 2):
        await sendMsgAndCheck(nodes, p[0], p[1], timeout=3)


async def sendMsgAndCheck(nodes: TestNodeSet,
                          frm: NodeRef,
                          to: NodeRef,
                          msg: Optional[Tuple]=None,
                          timeout: Optional[int]=15
                          ):
    logger.debug("Sending msg from {} to {}".format(frm, to))
    msg = msg if msg else randomMsg()
    frmnode = nodes.getNode(frm)
    rid = frmnode.nodestack.getRemote(nodes.getNodeName(to)).uid
    frmnode.nodestack.send(msg, rid)
    await eventually(checkMsg, msg, nodes, to, retryWait=.1, timeout=timeout,
                     ratchetSteps=10)


def checkMsg(msg, nodes, to, method: str = None):
    allMsgs = nodes.getAllMsgReceived(to, method)
    assert msg in allMsgs


def addNodeBack(nodeSet: TestNodeSet,
                looper: Looper,
                nodeName: str) -> TestNode:
    node = nodeSet.addNode(nodeName)
    looper.add(node)
    return node


# def checkMethodCalled(node: TestNode,
#                       method: str,
#                       args: Tuple):
#     assert node.spylog.getLastParams(method) == args


def checkPropagateReqCountOfNode(node: TestNode, identifier: str, reqId: int):
    key = identifier, reqId
    assert key in node.requests
    assert len(node.requests[key].propagates) >= node.f + 1


def requestReturnedToNode(node: TestNode, identifier: str, reqId: int,
                               instId: int):
    params = getAllArgs(node, node.processOrdered)
    # Skipping the view no and time from each ordered request
    recvdOrderedReqs = [p['ordered'][:1] + p['ordered'][2:-1] for p in params]
    expected = (instId, identifier, reqId)
    return expected in recvdOrderedReqs


def checkRequestReturnedToNode(node: TestNode, identifier: str, reqId: int,
                               instId: int):
    assert requestReturnedToNode(node, identifier, reqId, instId)


def checkPrePrepareReqSent(replica: TestReplica, req: Request):
    prePreparesSent = getAllArgs(replica, replica.doPrePrepare)
    expected = req.reqDigest
    assert expected in [p["reqDigest"] for p in prePreparesSent]


def checkPrePrepareReqRecvd(replicas: Iterable[TestReplica],
                            expectedRequest: PrePrepare):
    for replica in replicas:
        params = getAllArgs(replica, replica.canProcessPrePrepare)
        assert expectedRequest[:-1] in [p['pp'][:-1] for p in params]


def checkPrepareReqSent(replica: TestReplica, identifier: str, reqId: int):
    paramsList = getAllArgs(replica, replica.canSendPrepare)
    rv = getAllReturnVals(replica,
                          replica.canSendPrepare)
    for params in paramsList:
        req = params['request']
        assert req.identifier == identifier
        assert req.reqId == reqId
    assert all(rv)


def checkSufficientPrepareReqRecvd(replica: TestReplica, viewNo: int,
                                   ppSeqNo: int):
    key = (viewNo, ppSeqNo)
    assert key in replica.prepares
    assert len(replica.prepares[key][1]) >= 2 * replica.f


def checkSufficientCommitReqRecvd(replicas: Iterable[TestReplica], viewNo: int,
                                  ppSeqNo: int):
    for replica in replicas:
        key = (viewNo, ppSeqNo)
        assert key in replica.commits
        received = len(replica.commits[key][1])
        minimum = 2 * replica.f
        assert received > minimum


def checkReqAck(client, node, idr, reqId, update: Dict[str, str]=None):
    rec = {OP_FIELD_NAME: REQACK, f.REQ_ID.nm: reqId, f.IDENTIFIER.nm: idr}
    if update:
        rec.update(update)
    expected = (rec, node.clientstack.name)
    # More than one matching message could be present in the client's inBox
    # since client on not receiving request under timeout might have retried
    # the request
    assert client.inBox.count(expected) > 0


def checkReqNack(client, node, idr, reqId, update: Dict[str, str]=None):
    rec = {OP_FIELD_NAME: REQNACK, f.REQ_ID.nm: reqId, f.IDENTIFIER.nm: idr}
    if update:
        rec.update(update)
    expected = (rec, node.clientstack.name)
    # More than one matching message could be present in the client's inBox
    # since client on not receiving request under timeout might have retried
    # the request
    assert client.inBox.count(expected) > 0


def checkReplyCount(client, idr, reqId, count):
    senders = set()
    for msg, sdr in client.inBox:
        if msg[OP_FIELD_NAME] == REPLY and \
                        msg[f.RESULT.nm][f.IDENTIFIER.nm] == idr and \
                        msg[f.RESULT.nm][f.REQ_ID.nm] == reqId:
            senders.add(sdr)
    assertLength(senders, count)


def checkReqNackWithReason(client, reason: str, sender: str):
    found = False
    for msg, sdr in client.inBox:
        if msg[OP_FIELD_NAME] == REQNACK and reason in msg.get(f.REASON.nm, "")\
                and sdr == sender:
            found = True
            break
    assert found


def checkViewNoForNodes(nodes: Iterable[TestNode], expectedViewNo: int = None):
    """
    Checks if all the given nodes have the expected view no
    :param nodes: The nodes to check for
    :param expectedViewNo: the view no that the nodes are expected to have
    :return:
    """
    viewNos = set()
    for node in nodes:
        logger.debug("{}'s view no is {}".format(node, node.viewNo))
        viewNos.add(node.viewNo)
    assert len(viewNos) == 1
    vNo, = viewNos
    if expectedViewNo:
        assert vNo == expectedViewNo
    return vNo


def getNodeSuspicions(node: TestNode, code: int = None):
    params = getAllArgs(node, TestNode.reportSuspiciousNode)
    if params and code is not None:
        params = [param for param in params
                  if 'code' in param and param['code'] == code]
    return params


def checkDiscardMsg(processors, discardedMsg,
                    reasonRegexp, *exclude):
    if not exclude:
        exclude = []
    for p in filterNodeSet(processors, exclude):
        last = p.spylog.getLastParams(p.discard, required=False)
        assert last
        assert last['msg'] == discardedMsg
        assert reasonRegexp in last['reason']


def filterNodeSet(nodeSet, exclude: List[Union[str, Node]]):
    """
    Return a set of nodes with the nodes in exclude removed.

    :param nodeSet: the set of nodes
    :param exclude: the list of nodes or node names to exclude
    :return: the filtered nodeSet
    """
    return [n for n in nodeSet
            if n not in
            [nodeSet[x] if isinstance(x, str) else x for x in exclude]]


def whitelistNode(toWhitelist: str, frm: Sequence[TestNode], *codes):
    for node in frm:
        node.whitelistNode(toWhitelist, *codes)


def whitelistClient(toWhitelist: str, frm: Sequence[TestNode], *codes):
    for node in frm:
        node.whitelistClient(toWhitelist, *codes)


def assertExp(condition):
    assert condition


def assertFunc(func):
    assert func()


def checkLedgerEquality(ledger1, ledger2):
    assertLength(ledger1, ledger2.size)
    assertEquality(ledger1.root_hash, ledger2.root_hash)


def checkAllLedgersEqual(*ledgers):
    for l1, l2 in permutations(ledgers, 2):
        checkLedgerEquality(l1, l2)


def createClientSendMessageAndRemove(looper, nodeSet, tdir, wallet, name=None,
                                     tries=None, sighex=None):
    client, _ = genTestClient(nodeSet, tmpdir=tdir, name=name, sighex=sighex)
    clientSendMessageAndRemove(client, looper, wallet, tries)
    return client


def clientSendMessageAndRemove(client, looper, wallet, tries=None):
    looper.add(client)
    looper.run(client.ensureConnectedToNodes())
    clientInboxSize = len(client.inBox)
    sendReqsToNodesAndVerifySuffReplies(looper, wallet, client, 1, tries)
    assert len(client.inBox) > clientInboxSize
    looper.removeProdable(client)


def randomText(size):
    return ''.join(random.choice(string.ascii_letters) for _ in range(size))


def mockGetInstalledDistributions(packages):
    ret = []
    for pkg in packages:
        obj = type('', (), {})()
        obj.key = pkg
        ret.append(obj)
    return ret


def mockImportModule(moduleName):
    obj = type(moduleName, (), {})()
    obj.send_message = lambda *args: None
    return obj


def createTempDir(tmpdir_factory, counter):
    tempdir = os.path.join(tmpdir_factory.getbasetemp().strpath,
                           str(next(counter)))
    logger.debug("module-level temporary directory: {}".format(tempdir))
    return tempdir


def initDirWithGenesisTxns(dirName, tconf, tdirWithPoolTxns=None,
                           tdirWithDomainTxns=None):
    os.makedirs(dirName, exist_ok=True)
    if tdirWithPoolTxns:
        copyfile(os.path.join(tdirWithPoolTxns, poolTransactionsFile),
                 os.path.join(dirName, tconf.poolTransactionsFile))
    if tdirWithDomainTxns:
        copyfile(os.path.join(tdirWithDomainTxns, domainTransactionsFile),
                 os.path.join(dirName, tconf.domainTransactionsFile))


def stopNodes(nodes: List[TestNode], looper=None, ensurePortsFreedUp=True):
    if ensurePortsFreedUp:
        assert looper, 'Need a looper to make sure ports are freed up'
    for node in nodes:
        node.stop()
    if ensurePortsFreedUp:
        ports = itertools.chain(*[[n.nodestack.ha[1], n.clientstack.ha[1]]
                                  for n in nodes])

        def chk():
            for port in ports:
                checkPortAvailable(("", port))

        looper.run(eventually(chk, retryWait=.5))<|MERGE_RESOLUTION|>--- conflicted
+++ resolved
@@ -8,12 +8,9 @@
     List, Any, Sequence
 from typing import Union
 
-<<<<<<< HEAD
-=======
 import itertools
 
 from plenum.common.config_util import getConfig
->>>>>>> 90eb3267
 from plenum.config import poolTransactionsFile, domainTransactionsFile
 from raet.raeting import TrnsKind, PcktKind
 
