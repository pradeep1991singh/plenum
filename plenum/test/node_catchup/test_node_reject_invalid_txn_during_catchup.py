--- conflicted
+++ resolved
@@ -50,13 +50,8 @@
                 if txns[seqNo].get(TXN_TYPE) == "buy":
                     txns[seqNo][TXN_TYPE] = "randomtype"
             consProof = [b64encode(p).decode() for p in
-<<<<<<< HEAD
-                     ledger.tree.consistency_proof(end, ledger.size)]
+                         ledger.tree.consistency_proof(end, ledger.size)]
             self.sendTo(msg=CatchupRep(getattr(req, f.LEDGER_ID.nm), txns,
-=======
-                         ledger.tree.consistency_proof(end, ledger.size)]
-            self.sendTo(msg=CatchupRep(getattr(req, f.LEDGER_TYPE.nm), txns,
->>>>>>> ad5e60c2
                                        consProof), to=frm)
         else:
             self.processCatchupReq(req, frm)
