import importlib
import inspect
import itertools
import json
import logging
import os
import re
from copy import copy
from functools import partial
from typing import Dict, Any

import pip
import pytest
from plenum.common.keygen_utils import initNodeKeysForBothStacks
from stp_core.crypto.util import randomSeed
from stp_core.network.port_dispenser import genHa
from stp_core.types import HA

from ledger.compact_merkle_tree import CompactMerkleTree
from ledger.ledger import Ledger
from ledger.serializers.compact_serializer import CompactSerializer
from plenum.common.config_util import getConfig
from stp_core.loop.eventually import eventually, eventuallyAll
from plenum.common.exceptions import BlowUp
from plenum.common.log import getlogger, TestingHandler
from stp_core.loop.looper import Looper
from plenum.common.constants import TXN_TYPE, DATA, NODE, ALIAS, CLIENT_PORT, \
    CLIENT_IP, NODE_PORT, NYM, CLIENT_STACK_SUFFIX, PLUGIN_BASE_DIR_PATH
from plenum.common.txn_util import getTxnOrderedFields
from plenum.common.types import PLUGIN_TYPE_STATS_CONSUMER
from plenum.common.util import getNoInstances, getMaxFailures
from plenum.server.notifier_plugin_manager import PluginManager
from plenum.test.helper import randomOperation, \
    checkReqAck, checkLastClientReqForNode, checkSufficientRepliesRecvd, \
    checkViewNoForNodes, requestReturnedToNode, randomText, \
    mockGetInstalledDistributions, mockImportModule
from plenum.test.node_request.node_request_helper import checkPrePrepared, \
    checkPropagated, checkPrepared, checkCommitted
from plenum.test.plugin.helper import getPluginPath
from plenum.test.test_client import genTestClient, TestClient
from plenum.test.test_node import TestNode, TestNodeSet, Pool, \
    checkNodesConnected, ensureElectionsDone, genNodeReg

logger = getlogger()
config = getConfig()

UseZStack = config.UseZStack


def getValueFromModule(request, name: str, default: Any = None):
    """
    Gets an attribute from the request's module if attribute is found
    else return the default value

    :param request:
    :param name: name of attribute to get from module
    :param default: value to return if attribute was not found
    :return: value of the attribute if attribute was found in module else the default value
    """
    if hasattr(request.module, name):
        value = getattr(request.module, name)
        logger.info("found {} in the module: {}".
                    format(name, value))
    else:
        value = default if default is not None else None
        logger.info("no {} found in the module, using the default: {}".
                    format(name, value))
    return value


basePath = os.path.dirname(os.path.abspath(__file__))
testPluginBaseDirPath = os.path.join(basePath, "plugin")

overriddenConfigValues = {
    "DefaultPluginPath": {
        PLUGIN_BASE_DIR_PATH: testPluginBaseDirPath,
        PLUGIN_TYPE_STATS_CONSUMER: "stats_consumer"
    },
    'UpdateGenesisPoolTxnFile': False,
<<<<<<< HEAD
    'Max3PCBatchSize': 1
=======
    'EnsureLedgerDurability': False
>>>>>>> ad5e60c2
}


@pytest.fixture(scope="module")
def allPluginsPath():
    return [getPluginPath('stats_consumer')]


@pytest.fixture(scope="module")
def keySharedNodes(startedNodes):
    # for n in startedNodes:
    #     n.startKeySharing()
    return startedNodes


@pytest.fixture(scope="module")
def startedNodes(nodeSet, looper):
    for n in nodeSet:
        n.start(looper.loop)
    return nodeSet


@pytest.fixture(scope="module")
def whitelist(request):
    return getValueFromModule(request, "whitelist", [])


@pytest.fixture(scope="module")
def concerningLogLevels(request):
    # TODO need to enable WARNING for all tests
    default = [  # logging.WARNING,
        logging.ERROR,
        logging.CRITICAL]
    return getValueFromModule(request, "concerningLogLevels", default)


@pytest.fixture(scope="function", autouse=True)
def logcapture(request, whitelist, concerningLogLevels):
    baseWhitelist = ['seconds to run once nicely',
                     'Executing %s took %.3f seconds',
                     'is already stopped',
                     'Error while running coroutine',
                     'not trying any more because',
                     # TODO: This is too specific, move it to the particular test
                     "Beta discarding message INSTANCE_CHANGE(viewNo='BAD') "
                     "because field viewNo has incorrect type: <class 'str'>",

                     # TODO: Remove these once the relevant bugs are fixed
                     '.+ failed to ping .+ at',
                     'discarding message (NOMINATE|PRIMARY)',
                     '.+ rid .+ has been removed',
                     'last try...'
                     ]
    wlfunc = inspect.isfunction(whitelist)

    def tester(record):
        isBenign = record.levelno not in concerningLogLevels
        # TODO is this sufficient to test if a log is from test or not?
        isTest = os.path.sep + 'test' in record.pathname

        if wlfunc:
            wl = whitelist()
        else:
            wl = whitelist

        whiteListedExceptions = baseWhitelist + wl

        # Converting the log message to its string representation, the log
        # message can be an arbitrary object
        msg = str(record.msg)
        isWhiteListed = bool([w for w in whiteListedExceptions
                              if re.search(w, msg)])

        if not (isBenign or isTest or isWhiteListed):
            # Stopping all loopers, so prodables like nodes, clients, etc stop.
            #  This helps in freeing ports
            for fv in request._fixture_values.values():
                if isinstance(fv, Looper):
                    fv.stopall()
            raise BlowUp("{}: {} ".format(record.levelname, record.msg))

    ch = TestingHandler(tester)
    logging.getLogger().addHandler(ch)

    def cleanup():
        logging.getLogger().removeHandler(ch)

    request.addfinalizer(cleanup)
    config = getConfig(tdir)
    for k, v in overriddenConfigValues.items():
        setattr(config, k, v)


@pytest.yield_fixture(scope="module")
def nodeSet(request, tdir, nodeReg, allPluginsPath, patchPluginManager):
    primaryDecider = getValueFromModule(request, "PrimaryDecider", None)
    with TestNodeSet(nodeReg=nodeReg, tmpdir=tdir,
                     primaryDecider=primaryDecider,
                     pluginPaths=allPluginsPath) as ns:
        yield ns


@pytest.fixture(scope='module')
def tdir(tmpdir_factory):
    tempdir = tmpdir_factory.mktemp('').strpath
    logger.debug("module-level temporary directory: {}".format(tempdir))
    return tempdir

another_tdir = tdir


@pytest.fixture(scope='function')
def tdir_for_func(tmpdir_factory):
    tempdir = tmpdir_factory.mktemp('').strpath
    logging.debug("function-level temporary directory: {}".format(tempdir))
    return tempdir


@pytest.fixture(scope="module")
def nodeReg(request) -> Dict[str, HA]:
    nodeCount = getValueFromModule(request, "nodeCount", 4)
    return genNodeReg(count=nodeCount)


@pytest.yield_fixture(scope="module")
def unstartedLooper(nodeSet):
    with Looper(nodeSet, autoStart=False) as l:
        yield l


@pytest.fixture(scope="module")
def looper(unstartedLooper):
    unstartedLooper.autoStart = True
    unstartedLooper.startall()
    return unstartedLooper


@pytest.fixture(scope="module")
def pool(tmpdir_factory):
    return Pool(tmpdir_factory)


@pytest.fixture(scope="module")
def ready(looper, keySharedNodes):
    looper.run(checkNodesConnected(keySharedNodes))
    return keySharedNodes


@pytest.fixture(scope="module")
def up(looper, ready):
    ensureElectionsDone(looper=looper, nodes=ready, retryWait=1, timeout=30)


# noinspection PyIncorrectDocstring
@pytest.fixture(scope="module")
def ensureView(nodeSet, looper, up):
    """
    Ensure that all the nodes in the nodeSet are in the same view.
    """
    return looper.run(eventually(checkViewNoForNodes, nodeSet, timeout=3))


@pytest.fixture("module")
def delayedPerf(nodeSet):
    for node in nodeSet:
        node.delayCheckPerformance(20)


@pytest.fixture(scope="module")
def clientAndWallet1(looper, nodeSet, tdir, up):
    return genTestClient(nodeSet, tmpdir=tdir)


@pytest.fixture(scope="module")
def client1(clientAndWallet1, looper):
    client, _ = clientAndWallet1
    looper.add(client)
    looper.run(client.ensureConnectedToNodes())
    return client


@pytest.fixture(scope="module")
def wallet1(clientAndWallet1):
    _, wallet = clientAndWallet1
    return wallet


@pytest.fixture(scope="module")
def request1(wallet1):
    op = randomOperation()
    req = wallet1.signOp(op)
    return req


@pytest.fixture(scope="module")
def sent1(client1, request1):
    return client1.submitReqs(request1)[0]


@pytest.fixture(scope="module")
def reqAcked1(looper, nodeSet, client1, sent1, faultyNodes):
    coros = [partial(checkLastClientReqForNode, node, sent1)
             for node in nodeSet]
    looper.run(eventuallyAll(*coros,
                             totalTimeout=10,
                             acceptableFails=faultyNodes))

    coros2 = [partial(checkReqAck, client1, node, sent1.identifier, sent1.reqId)
              for node in nodeSet]
    looper.run(eventuallyAll(*coros2,
                             totalTimeout=5,
                             acceptableFails=faultyNodes))

    return sent1


@pytest.fixture(scope="module")
def noRetryReq(conf, tdir, request):
    oldRetryAck = conf.CLIENT_MAX_RETRY_ACK
    oldRetryReply = conf.CLIENT_MAX_RETRY_REPLY
    conf.baseDir = tdir
    conf.CLIENT_MAX_RETRY_ACK = 0
    conf.CLIENT_MAX_RETRY_REPLY = 0

    def reset():
        conf.CLIENT_MAX_RETRY_ACK = oldRetryAck
        conf.CLIENT_MAX_RETRY_REPLY = oldRetryReply

    request.addfinalizer(reset)
    return conf


@pytest.fixture(scope="module")
def faultyNodes(request):
    return getValueFromModule(request, "faultyNodes", 0)


@pytest.fixture(scope="module")
def propagated1(looper,
                nodeSet,
                up,
                reqAcked1,
                faultyNodes):
    checkPropagated(looper, nodeSet, reqAcked1, faultyNodes)
    return reqAcked1


@pytest.fixture(scope="module")
def preprepared1(looper, nodeSet, propagated1, faultyNodes):
    checkPrePrepared(looper,
                     nodeSet,
                     propagated1,
                     range(getNoInstances(len(nodeSet))),
                     faultyNodes)
    return propagated1


@pytest.fixture(scope="module")
def prepared1(looper, nodeSet, client1, preprepared1, faultyNodes):
    checkPrepared(looper,
                  nodeSet,
                  preprepared1,
                  range(getNoInstances(len(nodeSet))),
                  faultyNodes)
    return preprepared1


@pytest.fixture(scope="module")
def committed1(looper, nodeSet, client1, prepared1, faultyNodes):
    checkCommitted(looper,
                   nodeSet,
                   prepared1,
                   range(getNoInstances(len(nodeSet))),
                   faultyNodes)
    return prepared1


@pytest.fixture(scope="module")
def replied1(looper, nodeSet, client1, committed1, wallet1, faultyNodes):
    def checkOrderedCount():
        instances = getNoInstances(len(nodeSet))
        resp = [requestReturnedToNode(node, wallet1.defaultId,
                                      committed1.reqId, instId) for
                node in nodeSet for instId in range(instances)]
        assert resp.count(True) >= (len(nodeSet) - faultyNodes)*instances

    looper.run(eventually(checkOrderedCount, retryWait=1, timeout=30))
    looper.run(eventually(
        checkSufficientRepliesRecvd,
        client1.inBox,
        committed1.reqId,
        getMaxFailures(len(nodeSet)),
        retryWait=2,
        timeout=30))
    return committed1


@pytest.yield_fixture(scope="module")
def looperWithoutNodeSet():
    with Looper(debug=True) as looper:
        yield looper


@pytest.fixture(scope="module")
def poolTxnNodeNames(index=""):
    return [n + index for n in ("Alpha", "Beta", "Gamma", "Delta")]


@pytest.fixture(scope="module")
def poolTxnClientNames():
    return "Alice", "Jason", "John", "Les"


@pytest.fixture(scope="module")
def poolTxnStewardNames():
    return "Steward1", "Steward2", "Steward3", "Steward4"


@pytest.fixture(scope="module")
def conf(tdir):
    return getConfig(tdir)


# TODO: This fixture is probably not needed now, as getConfig takes the
# `baseDir`. Confirm and remove
@pytest.fixture(scope="module")
def tconf(conf, tdir):
    conf.baseDir = tdir
    return conf


@pytest.fixture(scope="module")
def dirName():
    return os.path.dirname


@pytest.fixture(scope="module")
def nodeAndClientInfoFilePath(dirName):
    return os.path.join(dirName(__file__), "node_and_client_info.py")


@pytest.fixture(scope="module")
def poolTxnData(nodeAndClientInfoFilePath):
    data = json.loads(open(nodeAndClientInfoFilePath).read().strip())
    for txn in data["txns"]:
        if txn[TXN_TYPE] == NODE:
            txn[DATA][NODE_PORT] = genHa()[1]
            txn[DATA][CLIENT_PORT] = genHa()[1]
    return data


@pytest.fixture(scope="module")
def tdirWithPoolTxns(poolTxnData, tdir, tconf):
    import getpass
    logging.debug("current user when creating new pool txn file: {}".
                  format(getpass.getuser()))
    ledger = Ledger(CompactMerkleTree(),
                    dataDir=tdir,
                    fileName=tconf.poolTransactionsFile)
    for item in poolTxnData["txns"]:
        if item.get(TXN_TYPE) == NODE:
            ledger.add(item)
    ledger.stop()
    return tdir


@pytest.fixture(scope="module")
def domainTxnOrderedFields():
    return getTxnOrderedFields()


@pytest.fixture(scope="module")
def tdirWithDomainTxns(poolTxnData, tdir, tconf, domainTxnOrderedFields):
    ledger = Ledger(CompactMerkleTree(),
                    dataDir=tdir,
                    serializer=CompactSerializer(fields=domainTxnOrderedFields),
                    fileName=tconf.domainTransactionsFile)
    for item in poolTxnData["txns"]:
        if item.get(TXN_TYPE) == NYM:
            ledger.add(item)
    ledger.stop()
    return tdir


@pytest.fixture(scope="module")
def tdirWithNodeKeepInited(tdir, poolTxnData, poolTxnNodeNames):
    seeds = poolTxnData["seeds"]
    for nName in poolTxnNodeNames:
        seed = seeds[nName]
        initNodeKeysForBothStacks(nName, tdir, seed, override=True)


@pytest.fixture(scope="module")
def poolTxnClientData(poolTxnClientNames, poolTxnData):
    name = poolTxnClientNames[0]
    seed = poolTxnData["seeds"][name]
    return name, seed.encode()


@pytest.fixture(scope="module")
def poolTxnStewardData(poolTxnStewardNames, poolTxnData):
    name = poolTxnStewardNames[0]
    seed = poolTxnData["seeds"][name]
    return name, seed.encode()


@pytest.fixture(scope="module")
def poolTxnClient(tdirWithPoolTxns, tdirWithDomainTxns, txnPoolNodeSet):
    return genTestClient(txnPoolNodeSet, tmpdir=tdirWithPoolTxns,
                         usePoolLedger=True)


@pytest.fixture(scope="module")
def testNodeClass(patchPluginManager):
    return TestNode


@pytest.fixture(scope="module")
def testClientClass():
    return TestClient


@pytest.yield_fixture(scope="module")
def txnPoolNodesLooper():
    with Looper(debug=True) as l:
        yield l


@pytest.fixture(scope="module")
def txnPoolNodeSet(patchPluginManager,
                   txnPoolNodesLooper,
                   tdirWithPoolTxns,
                   tdirWithDomainTxns,
                   tconf,
                   poolTxnNodeNames,
                   allPluginsPath,
                   tdirWithNodeKeepInited,
                   testNodeClass):
    nodes = []
    for nm in poolTxnNodeNames:
        node = testNodeClass(nm, basedirpath=tdirWithPoolTxns,
                             config=tconf, pluginPaths=allPluginsPath)
        txnPoolNodesLooper.add(node)
        nodes.append(node)
    txnPoolNodesLooper.run(checkNodesConnected(nodes))
    ensureElectionsDone(looper=txnPoolNodesLooper, nodes=nodes, retryWait=1,
                        timeout=20)
    return nodes


@pytest.fixture(scope="module")
def txnPoolCliNodeReg(poolTxnData):
    cliNodeReg = {}
    for txn in poolTxnData["txns"]:
        if txn[TXN_TYPE] == NODE:
            data = txn[DATA]
            cliNodeReg[data[ALIAS] + CLIENT_STACK_SUFFIX] = HA(data[CLIENT_IP],
                                                               data[CLIENT_PORT])
    return cliNodeReg


@pytest.fixture(scope="module")
def postingStatsEnabled(request):
    config = getConfig()
    config.SendMonitorStats = True

    # def reset():
    #    config.SendMonitorStats = False

    # request.addfinalizer(reset)


@pytest.fixture
def pluginManager(monkeypatch):
    pluginManager = PluginManager()
    monkeypatch.setattr(importlib, 'import_module', mockImportModule)
    packagesCnt = 3
    packages = [pluginManager.prefix + randomText(10)
                for _ in range(packagesCnt)]
    monkeypatch.setattr(pip.utils, 'get_installed_distributions',
                        partial(mockGetInstalledDistributions,
                                packages=packages))
    imported, found = pluginManager.importPlugins()
    assert imported == 3
    assert hasattr(pluginManager, 'prefix')
    assert hasattr(pluginManager, '_sendMessage')
    assert hasattr(pluginManager, '_findPlugins')
    yield pluginManager
    monkeypatch.undo()


@pytest.fixture(scope="module")
def patchPluginManager():
    pluginManager = PluginManager()
    pluginManager.plugins = []
    return pluginManager


@pytest.fixture
def pluginManagerWithImportedModules(pluginManager, monkeypatch):
    monkeypatch.setattr(pip.utils, 'get_installed_distributions',
                        partial(mockGetInstalledDistributions,
                                packages=[]))
    monkeypatch.setattr(importlib, 'import_module', mockImportModule)
    imported, found = pluginManager.importPlugins()
    assert imported == 0
    packagesCnt = 3
    packages = [pluginManager.prefix + randomText(10)
                for _ in range(packagesCnt)]
    monkeypatch.setattr(pip.utils, 'get_installed_distributions',
                        partial(mockGetInstalledDistributions,
                                packages=packages))
    imported, found = pluginManager.importPlugins()
    assert imported == 3
    yield pluginManager
    monkeypatch.undo()
    pluginManager.importPlugins()


@pytest.fixture
def testNode(pluginManager, tdir):
    name = randomText(20)
    nodeReg = genNodeReg(names=[name])
    ha, cliname, cliha = nodeReg[name]
    return TestNode(name=name, ha=ha, cliname=cliname, cliha=cliha,
                    nodeRegistry=copy(nodeReg), basedirpath=tdir,
                    primaryDecider=None, pluginPaths=None, seed=randomSeed())<|MERGE_RESOLUTION|>--- conflicted
+++ resolved
@@ -77,11 +77,8 @@
         PLUGIN_TYPE_STATS_CONSUMER: "stats_consumer"
     },
     'UpdateGenesisPoolTxnFile': False,
-<<<<<<< HEAD
+    'EnsureLedgerDurability': False,
     'Max3PCBatchSize': 1
-=======
-    'EnsureLedgerDurability': False
->>>>>>> ad5e60c2
 }
 
 
