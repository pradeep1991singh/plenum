import base58
from abc import abstractproperty, abstractmethod
from binascii import hexlify
from typing import Dict

from libnacl import randombytes
from raet.nacling import Signer as NaclSigner
from raet.nacling import SigningKey

from plenum.common.signing import serializeForSig
<<<<<<< HEAD
from plenum.common.util import hexToCryptonym
=======
from plenum.common.types import Identifier
>>>>>>> e8dc4d1c


class Signer:
    """
    Interface that defines a sign method.
    """
    @abstractproperty
    def identifier(self) -> Identifier:
        raise NotImplementedError

    @abstractmethod
    def sign(self, msg: Dict) -> Dict:
        raise NotImplementedError

    @abstractproperty
    def alias(self) -> str:
        raise NotImplementedError


class SimpleSigner(Signer):
    """
    A simple implementation of Signer.

    This signer creates a public key and a private key using the seed value
    provided in the constructor. It internally uses the NaclSigner to generate
    the signature and keys.
    """

    # TODO: Do we need both alias and identifier?
    def __init__(self, identifier=None, seed=None, alias=None):
        """
        Initialize the signer with an identifier and a seed.

        :param identifier: some identifier that directly or indirectly
        references this client
        :param seed: the seed used to generate a signing key.
        """

        # should be stored securely/privately
        self.seed = seed if seed else randombytes(32)

        # generates key pair based on seed
        self.sk = SigningKey(seed=self.seed)

        # helper for signing
        self.naclSigner = NaclSigner(self.sk)

        # this is the public key used to verify signatures (securely shared
        # before-hand with recipient)
        self.verkey = self.naclSigner.verhex

        self.verstr = hexToCryptonym(hexlify(self.naclSigner.verraw))

        self._identifier = identifier or self.verstr

        self._alias = alias

    @property
    def alias(self) -> str:
        return self._alias

    @property
    def identifier(self) -> str:
        return self._identifier

    @property
    def seedHex(self) -> bytes:
        return hexlify(self.seed)

    def sign(self, msg: Dict) -> Dict:
        """
        Return a signature for the given message.
        """
        ser = serializeForSig(msg)
        bsig = self.naclSigner.signature(ser)
        sig = base58.b58encode(bsig)
        return sig<|MERGE_RESOLUTION|>--- conflicted
+++ resolved
@@ -8,11 +8,9 @@
 from raet.nacling import SigningKey
 
 from plenum.common.signing import serializeForSig
-<<<<<<< HEAD
+
 from plenum.common.util import hexToCryptonym
-=======
 from plenum.common.types import Identifier
->>>>>>> e8dc4d1c
 
 
 class Signer:
