"""
A client in an RBFT system.
Client sends requests to each of the nodes,
and receives result of the request execution from nodes.
"""
import base64
import copy
import os
import time
from collections import deque, OrderedDict
from functools import partial
from typing import List, Union, Dict, Optional, Tuple, Set, Any, \
    Iterable

from plenum.common.stacks import NodeRStack, nodeStackClass
from plenum.common.stacks import NodeZStack
from stp_core.crypto.nacl_wrappers import Signer
from stp_core.network.network_interface import NetworkInterface
from stp_core.types import HA

from ledger.merkle_verifier import MerkleVerifier
from ledger.serializers.compact_serializer import CompactSerializer
from ledger.util import F, STH
from plenum.client.pool_manager import HasPoolManager
from plenum.common.config_util import getConfig
from plenum.common.exceptions import MissingNodeOp
from stp_core.network.exceptions import RemoteNotFound
from plenum.common.has_file_storage import HasFileStorage
from plenum.common.ledger_manager import LedgerManager
from plenum.common.log import getlogger
from plenum.common.motor import Motor
from plenum.common.plugin_helper import loadPlugins
<<<<<<< HEAD
from plenum.common.raet import getHaFromLocalEstate
from plenum.common.signer import Signer
from plenum.common.stacked import NodeStack
from plenum.common.startable import Status, LedgerState, Mode
from plenum.common.txn import REPLY, POOL_LEDGER_TXNS, \
    LEDGER_STATUS, CONSISTENCY_PROOF, CATCHUP_REP, REQACK, REQNACK, REJECT
from plenum.common.types import Reply, OP_FIELD_NAME, f, HA, \
    LedgerStatus, TaggedTuples
=======
from stp_raet.util import getHaFromLocalEstate
>>>>>>> ad5e60c2
from plenum.common.request import Request
from plenum.common.startable import Status, LedgerState, Mode
from plenum.common.constants import REPLY, POOL_LEDGER_TXNS, \
    LEDGER_STATUS, CONSISTENCY_PROOF, CATCHUP_REP, REQACK, REQNACK, OP_FIELD_NAME
from plenum.common.txn_util import getTxnOrderedFields
from plenum.common.types import Reply, f, LedgerStatus, TaggedTuples
from plenum.common.util import getMaxFailures, checkIfMoreThanFSameItems, rawToFriendly
from plenum.common.message_processor import MessageProcessor
from plenum.persistence.client_req_rep_store_file import ClientReqRepStoreFile
from plenum.persistence.client_txn_log import ClientTxnLog
from plenum.server.has_action_queue import HasActionQueue

logger = getlogger()


class Client(Motor,
             MessageProcessor,
             HasFileStorage,
             HasPoolManager,
             HasActionQueue):
    def __init__(self,
                 name: str,
                 nodeReg: Dict[str, HA]=None,
                 ha: Union[HA, Tuple[str, int]]=None,
                 basedirpath: str=None,
                 config=None,
                 sighex: str=None):
        """
        Creates a new client.

        :param name: unique identifier for the client
        :param nodeReg: names and host addresses of all nodes in the pool
        :param ha: tuple of host and port
        """
        self.config = config or getConfig()
        basedirpath = self.config.baseDir if not basedirpath else basedirpath
        self.basedirpath = basedirpath

        signer = Signer(sighex)
        sighex = signer.keyraw
        verkey = rawToFriendly(signer.verraw)

        self.stackName = verkey
        # TODO: Have a way for a client to have a user friendly name. Does it
        # matter now, it used to matter in some CLI exampples in the past.
        # self.name = name
        self.name = self.stackName

        cha = None
        # If client information already exists is RAET then use that
        if self.exists(self.stackName, basedirpath):
            cha = getHaFromLocalEstate(self.stackName, basedirpath)
            if cha:
                cha = HA(*cha)
                logger.debug("Client {} ignoring given ha {} and using {}".
                             format(self.name, ha, cha))
        if not cha:
            cha = ha if isinstance(ha, HA) else HA(*ha)

        self.reqRepStore = self.getReqRepStore()
        self.txnLog = self.getTxnLogStore()

        self.dataDir = self.config.clientDataDir or "data/clients"
        HasFileStorage.__init__(self, self.name, baseDir=self.basedirpath,
                                dataDir=self.dataDir)

        # TODO: Find a proper name
        self.alias = name

        self._ledger = None

        if not nodeReg:
            self.mode = None
            HasPoolManager.__init__(self)
            self.ledgerManager = LedgerManager(self, ownedByNode=False)
            self.ledgerManager.addLedger(0, self.ledger,
                postCatchupCompleteClbk=self.postPoolLedgerCaughtUp,
                postTxnAddedToLedgerClbk=self.postTxnFromCatchupAddedToLedger)
        else:
            cliNodeReg = OrderedDict()
            for nm, (ip, port) in nodeReg.items():
                cliNodeReg[nm] = HA(ip, port)
            self.nodeReg = cliNodeReg
            self.mode = Mode.discovered

        HasActionQueue.__init__(self)

        self.setF()

        stackargs = dict(name=self.stackName,
                         ha=cha,
                         main=False,  # stops incoming vacuous joins
                         auto=2)
        stackargs['basedirpath'] = basedirpath
        self.created = time.perf_counter()

        # noinspection PyCallingNonCallable
        self.nodestack = self.nodeStackClass(stackargs,
                                             self.handleOneNodeMsg,
                                             self.nodeReg,
                                             sighex)
        self.nodestack.onConnsChanged = self.onConnsChanged

        if self.nodeReg:
            logger.info("Client {} initialized with the following node registry:"
                        .format(self.name))
            lengths = [max(x) for x in zip(*[
                (len(name), len(host), len(str(port)))
                for name, (host, port) in self.nodeReg.items()])]
            fmt = "    {{:<{}}} listens at {{:<{}}} on port {{:>{}}}".format(
                *lengths)
            for name, (host, port) in self.nodeReg.items():
                logger.info(fmt.format(name, host, port))
        else:
            logger.info(
                "Client {} found an empty node registry:".format(self.name))

        Motor.__init__(self)

        self.inBox = deque()

        self.nodestack.connectNicelyUntil = 0  # don't need to connect
        # nicely as a client

        # TODO: Need to have couple of tests around `reqsPendingConnection`
        # where we check with and without pool ledger

        # Stores the requests that need to be sent to the nodes when the client
        # has made sufficient connections to the nodes.
        self.reqsPendingConnection = deque()

        # Tuple of identifier and reqId as key and value as tuple of set of
        # nodes which are expected to send REQACK
        self.expectingAcksFor = {}

        # Tuple of identifier and reqId as key and value as tuple of set of
        # nodes which are expected to send REPLY
        self.expectingRepliesFor = {}

        tp = loadPlugins(self.basedirpath)
        logger.debug("total plugins loaded in client: {}".format(tp))

    def getReqRepStore(self):
        return ClientReqRepStoreFile(self.name, self.basedirpath)

    def getTxnLogStore(self):
        return ClientTxnLog(self.name, self.basedirpath)

    def __repr__(self):
        return self.name

    def postPoolLedgerCaughtUp(self):
        self.mode = Mode.discovered
        # For the scenario where client has already connected to nodes reading
        #  the genesis pool transactions and that is enough
        if self.hasSufficientConnections:
            self.flushMsgsPendingConnection()

    def postTxnFromCatchupAddedToLedger(self, ledgerType: int, txn: Any):
        if ledgerType != 0:
            logger.error("{} got unknown ledger type {}".
                         format(self, ledgerType))
            return
        self.processPoolTxn(txn)

    # noinspection PyAttributeOutsideInit
    def setF(self):
        nodeCount = len(self.nodeReg)
        self.f = getMaxFailures(nodeCount)
        self.minNodesToConnect = self.f + 1
        self.totalNodes = nodeCount

    @staticmethod
    def exists(name, basedirpath):
        return os.path.exists(basedirpath) and \
               os.path.exists(os.path.join(basedirpath, name))

    @property
    def nodeStackClass(self) -> NetworkInterface:
        return nodeStackClass

    def start(self, loop):
        oldstatus = self.status
        if oldstatus in Status.going():
            logger.info("{} is already {}, so start has no effect".
                        format(self, self.status.name))
        else:
            super().start(loop)
            self.nodestack.start()
            self.nodestack.maintainConnections()
            if self._ledger:
                self.ledgerManager.setLedgerCanSync(0, True)
                self.mode = Mode.starting

    async def prod(self, limit) -> int:
        """
        async function that returns the number of events

        :param limit: The number of messages to be processed
        :return: The number of events up to a prescribed `limit`
        """
        s = 0
        if self.isGoing():
            s = await self.nodestack.service(limit)
            self.nodestack.serviceLifecycle()
        self.nodestack.flushOutBoxes()
        s += self._serviceActions()
        # TODO: This if condition has to be removed. `_ledger` if once set wont
        # be reset ever so in `__init__` the `prod` method should be patched.
        if self._ledger:
            s += self.ledgerManager._serviceActions()
        return s

    def submitReqs(self, *reqs: Request) -> List[Request]:
        requests = []
        for request in reqs:
            if self.mode == Mode.discovered and self.hasSufficientConnections:
                logger.debug('Client {} sending request {}'.format(self, request))
                self.nodestack.send(request)
                self.expectingFor(request)
            else:
                logger.debug("{} pending request since in mode {} and "
                             "connected to {} nodes".
                             format(self, self.mode, self.nodestack.connecteds))
                self.pendReqsTillConnection(request)
            requests.append(request)
        for r in requests:
            self.reqRepStore.addRequest(r)
        return requests

    def handleOneNodeMsg(self, wrappedMsg, excludeFromCli=None) -> None:
        """
        Handles single message from a node, and appends it to a queue
        :param wrappedMsg: Reply received by the client from the node
        """
        self.inBox.append(wrappedMsg)
        msg, frm = wrappedMsg
        # Do not print result of transaction type `POOL_LEDGER_TXNS` on the CLI
        ledgerTxnTypes = (POOL_LEDGER_TXNS, LEDGER_STATUS, CONSISTENCY_PROOF,
                          CATCHUP_REP)
        printOnCli = not excludeFromCli and msg.get(OP_FIELD_NAME) not \
                                            in ledgerTxnTypes
        logger.debug("Client {} got msg from node {}: {}".
                     format(self.name, frm, msg),
                     extra={"cli": printOnCli})
        if OP_FIELD_NAME in msg:
            if msg[OP_FIELD_NAME] in ledgerTxnTypes and self._ledger:
                op = msg.get(OP_FIELD_NAME, None)
                if not op:
                    raise MissingNodeOp
                # TODO: Refactor this copying
                cls = TaggedTuples.get(op, None)
                t = copy.deepcopy(msg)
                t.pop(OP_FIELD_NAME, None)
                cMsg = cls(**t)
                if msg[OP_FIELD_NAME] == POOL_LEDGER_TXNS:
                    self.poolTxnReceived(cMsg, frm)
                if msg[OP_FIELD_NAME] == LEDGER_STATUS:
                    self.ledgerManager.processLedgerStatus(cMsg, frm)
                if msg[OP_FIELD_NAME] == CONSISTENCY_PROOF:
                    self.ledgerManager.processConsistencyProof(cMsg, frm)
                if msg[OP_FIELD_NAME] == CATCHUP_REP:
                    self.ledgerManager.processCatchupRep(cMsg, frm)
            elif msg[OP_FIELD_NAME] == REQACK:
                self.reqRepStore.addAck(msg, frm)
                self.gotExpected(msg, frm)
            elif msg[OP_FIELD_NAME] == REQNACK:
                self.reqRepStore.addNack(msg, frm)
                self.gotExpected(msg, frm)
            elif msg[OP_FIELD_NAME] == REJECT:
                self.reqRepStore.addReject(msg, frm)
                self.gotExpected(msg, frm)
            elif msg[OP_FIELD_NAME] == REPLY:
                result = msg[f.RESULT.nm]
                identifier = msg[f.RESULT.nm][f.IDENTIFIER.nm]
                reqId = msg[f.RESULT.nm][f.REQ_ID.nm]
                numReplies = self.reqRepStore.addReply(identifier, reqId, frm,
                                                       result)
                self.gotExpected(msg, frm)
                self.postReplyRecvd(identifier, reqId, frm, result, numReplies)

    def postReplyRecvd(self, identifier, reqId, frm, result, numReplies):
        if not self.txnLog.hasTxn(identifier, reqId) and numReplies > self.f:
            replies = self.reqRepStore.getReplies(identifier, reqId).values()
            reply = checkIfMoreThanFSameItems(replies, self.f)
            if reply:
                self.txnLog.append(identifier, reqId, reply)
                return reply

    def _statusChanged(self, old, new):
        # do nothing for now
        pass

    def onStopping(self, *args, **kwargs):
        logger.debug('Stopping client {}'.format(self))
        self.nodestack.nextCheck = 0
        self.nodestack.stop()
        if self._ledger:
            self.ledgerManager.setLedgerState(0, LedgerState.not_synced)
            self.mode = None

    def getReply(self, identifier: str, reqId: int) -> Optional[Reply]:
        """
        Accepts reply message from node if the reply is matching

        :param identifier: identifier of the entity making the request
        :param reqId: Request Id
        :return: Reply message only when valid and matching
        (None, NOT_FOUND)
        (None, UNCONFIRMED) f+1 not reached
        (reply, CONFIRMED) f+1 reached
        """
        try:
            cons = self.hasConsensus(identifier, reqId)
        except KeyError:
            return None, "NOT_FOUND"
        if cons:
            return cons, "CONFIRMED"
        return None, "UNCONFIRMED"

    def getRepliesFromAllNodes(self, identifier: str, reqId: int):
        """
        Accepts a request ID and return a list of results from all the nodes
        for that request

        :param identifier: identifier of the entity making the request
        :param reqId: Request ID
        :return: list of request results from all nodes
        """
        return {frm: msg for msg, frm in self.inBox
                if msg[OP_FIELD_NAME] == REPLY and
                msg[f.RESULT.nm][f.REQ_ID.nm] == reqId and
                msg[f.RESULT.nm][f.IDENTIFIER.nm] == identifier}

    def hasConsensus(self, identifier: str, reqId: int) -> Optional[str]:
        """
        Accepts a request ID and returns True if consensus was reached
        for the request or else False

        :param identifier: identifier of the entity making the request
        :param reqId: Request ID
        """
        replies = self.getRepliesFromAllNodes(identifier, reqId)
        if not replies:
            raise KeyError('{}{}'.format(identifier, reqId))  # NOT_FOUND
        # Check if at least f+1 replies are received or not.
        if self.f + 1 > len(replies):
            return False  # UNCONFIRMED
        else:
            onlyResults = {frm: reply["result"] for frm, reply in
                           replies.items()}
            resultsList = list(onlyResults.values())
            # if all the elements in the resultList are equal - consensus
            # is reached.
            if all(result == resultsList[0] for result in resultsList):
                return resultsList[0]  # CONFIRMED
            else:
                logger.error(
                    "Received a different result from at least one of the nodes..")
                return checkIfMoreThanFSameItems(resultsList, self.f)

    def showReplyDetails(self, identifier: str, reqId: int):
        """
        Accepts a request ID and prints the reply details

        :param identifier: Client's identifier
        :param reqId: Request ID
        """
        replies = self.getRepliesFromAllNodes(identifier, reqId)
        replyInfo = "Node {} replied with result {}"
        if replies:
            for frm, reply in replies.items():
                print(replyInfo.format(frm, reply['result']))
        else:
            print("No replies received from Nodes!")

    def onConnsChanged(self, joined: Set[str], left: Set[str]):
        """
        Modify the current status of the client based on the status of the
        connections changed.
        """
        if self.isGoing():
            if len(self.nodestack.conns) == len(self.nodeReg):
                self.status = Status.started
            elif len(self.nodestack.conns) >= self.minNodesToConnect:
                self.status = Status.started_hungry
            if self.hasSufficientConnections and self.mode == Mode.discovered:
                self.flushMsgsPendingConnection()
        if self._ledger:
            for n in joined:
                self.sendLedgerStatus(n)

    def replyIfConsensus(self, identifier, reqId: int):
        replies, errors = self.reqRepStore.getAllReplies(identifier, reqId)
        r = list(replies.values())[0] if len(replies) > self.f else None
        e = list(errors.values())[0] if len(errors) > self.f else None
        return r, e

    @property
    def hasSufficientConnections(self):
        return len(self.nodestack.conns) >= self.minNodesToConnect

    def hasMadeRequest(self, identifier, reqId: int):
        return self.reqRepStore.hasRequest(identifier, reqId)

    def isRequestSuccessful(self, identifier, reqId):
        acks = self.reqRepStore.getAcks(identifier, reqId)
        nacks = self.reqRepStore.getNacks(identifier, reqId)
        f = getMaxFailures(len(self.nodeReg))
        if len(acks) > f:
            return True, "Done"
        elif len(nacks) > f:
            # TODO: What if the the nacks were different from each node?
            return False, list(nacks.values())[0]
        else:
            return None

    def pendReqsTillConnection(self, request, signer=None):
        """
        Enqueue requests that need to be submitted until the client has
        sufficient connections to nodes
        :return:
        """
        self.reqsPendingConnection.append((request, signer))
        logger.debug("{} enqueuing request since not enough connections "
                     "with nodes: {}".format(self, request))

    def flushMsgsPendingConnection(self):
        queueSize = len(self.reqsPendingConnection)
        if queueSize > 0:
            logger.debug("Flushing pending message queue of size {}"
                         .format(queueSize))
            while self.reqsPendingConnection:
                req, signer = self.reqsPendingConnection.popleft()
                self.nodestack.send(req, signer=signer)

    def expectingFor(self, request: Request, nodes: Optional[Set[str]]=None):
        nodes = nodes or {r.name for r in self.nodestack.remotes.values()
                          if self.nodestack.isRemoteConnected(r)}
        now = time.perf_counter()
        self.expectingAcksFor[request.key] = (nodes, now, 0)
        self.expectingRepliesFor[request.key] = (copy.copy(nodes), now, 0)
        self.startRepeating(self.retryForExpected,
                            self.config.CLIENT_REQACK_TIMEOUT)

    def gotExpected(self, msg, frm):
        if msg[OP_FIELD_NAME] == REQACK:
            container = msg
            colls = (self.expectingAcksFor, )
        elif msg[OP_FIELD_NAME] == REPLY:
            container = msg[f.RESULT.nm]
            # If an REQACK sent by node was lost, the request when sent again
            # would fetch the reply or the client might just lose REQACK and not
            # REPLY so when REPLY received, request does not need to be resent
            colls = (self.expectingAcksFor, self.expectingRepliesFor)
        elif msg[OP_FIELD_NAME] in (REQNACK, REJECT):
            container = msg
            colls = (self.expectingAcksFor, self.expectingRepliesFor)
        else:
            raise RuntimeError("{} cannot retry {}".format(self, msg))

        idr = container.get(f.IDENTIFIER.nm)
        reqId = container.get(f.REQ_ID.nm)
        key = (idr, reqId)
        for coll in colls:
            if key in coll:
                if frm in coll[key][0]:
                    coll[key][0].remove(frm)
                if not coll[key][0]:
                    coll.pop(key)

        if not (self.expectingAcksFor or self.expectingRepliesFor):
            self.stopRetrying()

    def stopRetrying(self):
        self.stopRepeating(self.retryForExpected, strict=False)

    def retryForExpected(self):
        now = time.perf_counter()
        keys = {}
        nodesNotSendingAck = set()

        # Collect nodes which did not send REQACK
        clearKeys = []
        for reqKey, (expectedFrom, lastTried, retries) in \
                self.expectingAcksFor.items():
            if now > (lastTried + self.config.CLIENT_REQACK_TIMEOUT):
                if retries < self.config.CLIENT_MAX_RETRY_ACK:
                    if reqKey not in keys:
                        keys[reqKey] = set()
                    keys[reqKey].update(expectedFrom)
                    nodesNotSendingAck.update(expectedFrom)
                else:
                    clearKeys.append(reqKey)
        for k in clearKeys:
            self.expectingAcksFor.pop(k)

        # Collect nodes which did not send REPLY
        clearKeys = []
        for reqKey, (expectedFrom, lastTried, retries) in \
                self.expectingRepliesFor.items():
            if now > (lastTried + self.config.CLIENT_REPLY_TIMEOUT):
                if retries < self.config.CLIENT_MAX_RETRY_REPLY:
                    if reqKey not in keys:
                        keys[reqKey] = set()
                    keys[reqKey].update(expectedFrom)
                else:
                    clearKeys.append(reqKey)
        for k in clearKeys:
            self.expectingRepliesFor.pop(k)

        for nm in nodesNotSendingAck:
            try:
                remote = self.nodestack.getRemote(nm)
            except RemoteNotFound:
                logger.warn('{} could not find remote {}'.format(self, nm))
                continue
            logger.debug('Remote {} of {} being joined since REQACK for not '
                         'received for request'.format(remote, self))
            self.nodestack.connect(name=remote.name)

        if keys:
            # Need a delay in case connection has to be established with some
            # nodes, a better way is not to assume the delay value but only
            # send requests once the connection is established. Also it is
            # assumed that connection is not established if a node not sending
            # REQACK/REQNACK/REJECT/REPLY, but a little better way is to compare
            # the value in stats of the stack and look for changes in count of
            # `message_reject_rx` but that is not very helpful either since
            # it does not record which node rejected
            delay = 3 if nodesNotSendingAck else 0
            self._schedule(partial(self.resendRequests, keys), delay)

    def resendRequests(self, keys):
        for key, nodes in keys.items():
            if nodes:
                request = self.reqRepStore.getRequest(*key)
                logger.debug('{} resending request {} to {}'.
                             format(self, request, nodes))
                self.sendToNodes(request, nodes)
                now = time.perf_counter()
                if key in self.expectingAcksFor:
                    _, _, c = self.expectingAcksFor[key]
                    self.expectingAcksFor[key] = (nodes, now, c + 1)
                if key in self.expectingRepliesFor:
                    _, _, c = self.expectingRepliesFor[key]
                    self.expectingRepliesFor[key] = (nodes, now, c + 1)

    def sendLedgerStatus(self, nodeName: str):
        ledgerStatus = LedgerStatus(0, self.ledger.size, self.ledger.root_hash)
        rid = self.nodestack.getRemote(nodeName).uid
        self.nodestack.send(ledgerStatus, rid)

    def send(self, msg: Any, *rids: Iterable[int], signer: Signer = None):
        self.nodestack.send(msg, *rids, signer=signer)

    def sendToNodes(self, msg: Any, names: Iterable[str]):
        rids = [rid for rid, r in self.nodestack.remotes.items() if r.name in names]
        self.nodestack.send(msg, *rids)

    @staticmethod
    def verifyMerkleProof(*replies: Tuple[Reply]) -> bool:
        """
        Verifies the correctness of the merkle proof provided in the reply from
        the node. Returns True if verified to be correct, throws an exception
        otherwise.

        :param replies: One or more replies for which Merkle Proofs have to be
        verified
        :raises ProofError: The proof is invalid
        :return: True
        """
        verifier = MerkleVerifier()
        fields = getTxnOrderedFields()
        serializer = CompactSerializer(fields=fields)
        for r in replies:
            seqNo = r[f.RESULT.nm][F.seqNo.name]
            rootHash = base64.b64decode(
                r[f.RESULT.nm][F.rootHash.name].encode())
            auditPath = [base64.b64decode(
                a.encode()) for a in r[f.RESULT.nm][F.auditPath.name]]
            filtered = ((k, v) for (k, v) in r[f.RESULT.nm].items()
                        if k not in
                        [F.auditPath.name, F.seqNo.name, F.rootHash.name])
            result = serializer.serialize(dict(filtered))
            verifier.verify_leaf_inclusion(result, seqNo - 1,
                                           auditPath,
                                           STH(tree_size=seqNo,
                                               sha256_root_hash=rootHash))
        return True


class ClientProvider:
    """
    Lazy client provider that takes a callback that returns a Client.
    It also shadows the client and when the client's any attribute is accessed
    the first time, it creates the client object using the callback.
    """

    def __init__(self, clientGenerator=None):
        """
        :param clientGenerator: Client generator
        """
        self.clientGenerator = clientGenerator
        self.client = None

    def __getattr__(self, attr):
        if attr not in ["clientGenerator", "client"]:
            if not self.client:
                self.client = self.clientGenerator()
            if hasattr(self.client, attr):
                return getattr(self.client, attr)
            raise AttributeError(
                "Client has no attribute named {}".format(attr))<|MERGE_RESOLUTION|>--- conflicted
+++ resolved
@@ -30,22 +30,11 @@
 from plenum.common.log import getlogger
 from plenum.common.motor import Motor
 from plenum.common.plugin_helper import loadPlugins
-<<<<<<< HEAD
-from plenum.common.raet import getHaFromLocalEstate
-from plenum.common.signer import Signer
-from plenum.common.stacked import NodeStack
-from plenum.common.startable import Status, LedgerState, Mode
-from plenum.common.txn import REPLY, POOL_LEDGER_TXNS, \
-    LEDGER_STATUS, CONSISTENCY_PROOF, CATCHUP_REP, REQACK, REQNACK, REJECT
-from plenum.common.types import Reply, OP_FIELD_NAME, f, HA, \
-    LedgerStatus, TaggedTuples
-=======
 from stp_raet.util import getHaFromLocalEstate
->>>>>>> ad5e60c2
 from plenum.common.request import Request
 from plenum.common.startable import Status, LedgerState, Mode
 from plenum.common.constants import REPLY, POOL_LEDGER_TXNS, \
-    LEDGER_STATUS, CONSISTENCY_PROOF, CATCHUP_REP, REQACK, REQNACK, OP_FIELD_NAME
+    LEDGER_STATUS, CONSISTENCY_PROOF, CATCHUP_REP, REQACK, REQNACK, REJECT, OP_FIELD_NAME
 from plenum.common.txn_util import getTxnOrderedFields
 from plenum.common.types import Reply, f, LedgerStatus, TaggedTuples
 from plenum.common.util import getMaxFailures, checkIfMoreThanFSameItems, rawToFriendly
