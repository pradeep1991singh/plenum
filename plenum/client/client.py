"""
A client in an RBFT system.
Client sends requests to each of the nodes,
and receives result of the request execution from nodes.
"""
import base64
<<<<<<< HEAD
import json
import logging
import time
from collections import deque, OrderedDict, namedtuple
from typing import List, Union, Dict, Optional, Mapping, Tuple, Set

from raet.raeting import AutoMode

from ledger.merkle_verifier import MerkleVerifier
from ledger.serializers.json_serializer import JsonSerializer
from ledger.util import F
from plenum.client.signer import Signer, SimpleSigner
from plenum.common.motor import Motor
from plenum.common.stacked import NodeStacked
from plenum.common.startable import Status
from plenum.common.txn import REPLY
from plenum.common.types import Request, Reply, OP_FIELD_NAME, f, HA
from plenum.common.util import getMaxFailures, getlogger
=======
import copy
import os
import time
from collections import deque, OrderedDict
from typing import List, Union, Dict, Optional, Mapping, Tuple, Set, Any, \
    Iterable

from ledger.serializers.compact_serializer import CompactSerializer
from plenum.client.pool_manager import HasPoolManager
from plenum.common.exceptions import MissingNodeOp
from plenum.common.has_file_storage import HasFileStorage
from plenum.common.ledger_manager import LedgerManager
from plenum.persistence.client_req_rep_store_file import ClientReqRepStoreFile
from plenum.persistence.client_txn_log import ClientTxnLog
from raet.raeting import AutoMode
from ledger.merkle_verifier import MerkleVerifier
from ledger.util import F, STH

from plenum.client.signer import Signer, SimpleSigner
from plenum.client.wallet import Wallet
from plenum.common.motor import Motor
from plenum.common.plugin_helper import loadPlugins
from plenum.common.raet import getLocalEstateData, getHaFromLocalEstate
from plenum.common.stacked import NodeStack
from plenum.common.startable import Status, LedgerState, Mode
from plenum.common.txn import REPLY, TXN_TYPE, TARGET_NYM, \
    DATA, ALIAS, NEW_NODE, NODE_IP, NODE_PORT, CLIENT_IP, \
    CLIENT_PORT, CHANGE_HA, CHANGE_KEYS, VERKEY, POOL_LEDGER_TXNS, \
    LEDGER_STATUS, CONSISTENCY_PROOF, CATCHUP_REP, USER, STEWARD, NYM, ROLE, \
    REQACK, REQNACK
from plenum.common.types import Request, Reply, OP_FIELD_NAME, f, HA, \
    LedgerStatus, TaggedTuples
from plenum.common.util import getMaxFailures, error, hexToCryptonym, \
    MessageProcessor, checkIfMoreThanFSameItems
from plenum.common.log import getlogger
from plenum.common.txn_util import getTxnOrderedFields
# DEPR
# from plenum.persistence.wallet_storage_file import WalletStorageFile
from plenum.common.util import getConfig
>>>>>>> 33ab75b1

logger = getlogger()


class Client(Motor,
             MessageProcessor,
             HasFileStorage,
             HasPoolManager):
    def __init__(self,
                 name: str,
                 nodeReg: Dict[str, HA]=None,
                 ha: Union[HA, Tuple[str, int]]=None,
<<<<<<< HEAD
                 lastReqId: int = 0,
                 signer: Signer=None,
                 signers: Dict[str, Signer]=None,
                 basedirpath: str=None):
=======
                 basedirpath: str=None,
                 config=None):
>>>>>>> 33ab75b1
        """
        Creates a new client.

        :param name: unique identifier for the client
        :param nodeReg: names and host addresses of all nodes in the pool
        :param ha: tuple of host and port
        :param lastReqId: Request Id of the last request sent by client
<<<<<<< HEAD
        :param signer: Signer; mutually exclusive of signers
        :param signers: Dict of identifier -> Signer; useful for clients that
            need to support multiple signers
        """
        self.lastReqId = lastReqId
        self._clientStack = None
        self.minimumNodes = getMaxFailures(len(nodeReg)) + 1

        cliNodeReg = OrderedDict()
        for nm in nodeReg:
            val = nodeReg[nm]
            if len(val) == 3:
                ((ip, port), verkey, pubkey) = val
            else:
                ip, port = val
            cliNodeReg[nm] = HA(ip, port)

        nodeReg = cliNodeReg

        cha = ha if isinstance(ha, HA) else HA(*ha)
=======
        """
        self.config = config or getConfig()
        basedirpath = self.config.baseDir if not basedirpath else basedirpath
        self.basedirpath = basedirpath

        cha = None
        # If client information already exists is RAET then use that
        if self.exists(name, basedirpath):
            logger.debug("Client {} ignoring given ha".format(ha))
            cha = getHaFromLocalEstate(name, basedirpath)
            if cha:
                cha = HA(*cha)
            # clientEstate = getLocalEstateData(name, basedirpath)
            # if clientEstate:
            #     cha = HA(*clientEstate["ha"])
        if not cha:
            cha = ha if isinstance(ha, HA) else HA(*ha)


        self.name = name
        self.reqRepStore = self.getReqRepStore()
        self.txnLog = self.getTxnLogStore()
        # DEPR
        # self.lastReqId = lastReqId or self.reqRepStore.lastReqId

        self.dataDir = self.config.clientDataDir or "data/clients"
        HasFileStorage.__init__(self, self.name, baseDir=self.basedirpath,
                                dataDir=self.dataDir)

        self._ledger = None

        if not nodeReg:
            self.mode = None
            HasPoolManager.__init__(self)
            self.ledgerManager = LedgerManager(self, ownedByNode=False)
            self.ledgerManager.addLedger(0, self.ledger,
                 postCatchupCompleteClbk=self.postPoolLedgerCaughtUp,
                 postTxnAddedToLedgerClbk=self.postTxnFromCatchupAddedToLedger)
        else:
            cliNodeReg = OrderedDict()
            for nm, (ip, port) in nodeReg.items():
                cliNodeReg[nm] = HA(ip, port)
            self.nodeReg = cliNodeReg
            self.mode = Mode.discovered

        self.setF()

>>>>>>> 33ab75b1
        stackargs = dict(name=name,
                         ha=cha,
                         main=False,  # stops incoming vacuous joins
                         auto=AutoMode.always)
        stackargs['basedirpath'] = basedirpath
        self.created = time.perf_counter()

        # noinspection PyCallingNonCallable
        self.nodestack = self.nodeStackClass(stackargs,
                                             self.handleOneNodeMsg,
                                             self.nodeReg)
        self.nodestack.onConnsChanged = self.onConnsChanged

        logger.info("Client {} initialized with the following node registry:"
                    .format(name))
        lengths = [max(x) for x in zip(*[
            (len(name), len(host), len(str(port)))
            for name, (host, port) in self.nodeReg.items()])]
        fmt = "    {{:<{}}} listens at {{:<{}}} on port {{:>{}}}".format(
            *lengths)
        for name, (host, port) in self.nodeReg.items():
            logger.info(fmt.format(name, host, port))

        Motor.__init__(self)

        self.inBox = deque()

<<<<<<< HEAD
        if signer and signers:
            raise ValueError("only one of 'signer' or 'signers' can be used")

        self.signers = None
        self.defaultIdentifier = None
        if signer:
            self.signers = {signer.identifier: signer}
            self.defaultIdentifier = signer.identifier
        elif signers:
            self.signers = signers
        else:
            self.setupDefaultSigner()

        self.connectNicelyUntil = 0  # don't need to connect nicely as a client

    def setupDefaultSigner(self):
        """
        Create one SimpleSigner and add it to signers
        against the client's name.
        """
        self.signers = {self.name: SimpleSigner(self.name)}
        self.defaultIdentifier = self.name
=======
        self.nodestack.connectNicelyUntil = 0  # don't need to connect
        # nicely as a client

        # TODO: Need to have couple of tests around `reqsPendingConnection`
        # where we check with and without pool ledger
        # Stores the requests that need to be sent to the nodes when the client
        # has made sufficient connections to the nodes.
        self.reqsPendingConnection = deque()

        tp = loadPlugins(self.basedirpath)
        logger.debug("total plugins loaded in client: {}".format(tp))

    def getReqRepStore(self):
        return ClientReqRepStoreFile(self.name, self.basedirpath)

    def getTxnLogStore(self):
        return ClientTxnLog(self.name, self.basedirpath)

    def __repr__(self):
        return self.name

    def postPoolLedgerCaughtUp(self):
        self.mode = Mode.discovered
        # For the scenario where client has already connected to nodes reading
        #  the genesis pool transactions and that is enough
        if self.hasSufficientConnections:
            self.flushMsgsPendingConnection()

    def postTxnFromCatchupAddedToLedger(self, ledgerType: int, txn: Any):
        if ledgerType != 0:
            logger.error("{} got unknown ledger type {}".
                         format(self, ledgerType))
            return
        self.processPoolTxn(txn)

    # noinspection PyAttributeOutsideInit
    def setF(self):
        nodeCount = len(self.nodeReg)
        self.f = getMaxFailures(nodeCount)
        self.minNodesToConnect = self.f + 1
        self.totalNodes = nodeCount

    @staticmethod
    def exists(name, basedirpath):
        return os.path.exists(basedirpath) and \
               os.path.exists(os.path.join(basedirpath, name))

    @property
    def nodeStackClass(self) -> NodeStack:
        return NodeStack
>>>>>>> 33ab75b1

    def start(self, loop):
        oldstatus = self.status
        super().start(loop)
        if oldstatus in Status.going():
            logger.info("{} is already {}, so start has no effect".
                        format(self, self.status.name))
        else:
            self.nodestack.start()
            self.nodestack.maintainConnections()
            if self._ledger:
                self.ledgerManager.setLedgerCanSync(0, True)
                self.mode = Mode.starting

    async def prod(self, limit) -> int:
        """
        async function that returns the number of events

        :param limit: The number of messages to be processed
        :return: The number of events up to a prescribed `limit`
        """
        s = await self.nodestack.service(limit)
        if self.isGoing():
            await self.nodestack.serviceLifecycle()
        self.nodestack.flushOutBoxes()
        # TODO: This if condition has to be removed. `_ledger` if once set wont
        # be reset ever so in `__init__` the `prod` method should be patched.
        if self._ledger:
            s += self.ledgerManager._serviceActions()
        return s

<<<<<<< HEAD
    def createRequest(self, operation: Mapping, identifier: str=None) -> Request:
=======
    def createRequest(self, operation: Mapping,
                      identifier: str = None) -> Request:
>>>>>>> 33ab75b1
        """
        Client creates request which include requested operation and request Id

        :param operation: requested operation
        :return: New client request
        """
<<<<<<< HEAD

        request = Request(identifier or self.defaultIdentifier,
                          self.lastReqId + 1,
                          operation)
        self.lastReqId += 1
        return request

    def submit(self, *operations: Mapping, identifier: str=None) -> List[Request]:
        """
        Sends an operation to the consensus pool

        :param operations: a sequence of operations
        :param identifier: an optional identifier to use for signing
        :return: A list of client requests to be sent to the nodes in the system
        """
        identifier = identifier if identifier else self.defaultIdentifier
        requests = []
        for op in operations:
            request = self.createRequest(op, identifier)
            self.send(request, signer=self.getSigner(identifier))
=======

        request = Request(identifier=identifier or self.defaultIdentifier,
                          operation=operation)
        # DEPR
        # self.setReqId(request)
        return request

    def submitReqs(self, *reqs: Request) -> List[Request]:
        requests = []
        for request in reqs:
            # DEPR
            # self.setReqId(request)
            if self.mode == Mode.discovered and self.hasSufficientConnections:
                self.nodestack.send(request)
            else:
                self.pendReqsTillConnection(request)
>>>>>>> 33ab75b1
            requests.append(request)
        for r in requests:
            self.reqRepStore.addRequest(r)
        return requests

<<<<<<< HEAD
    def getSigner(self, identifier: str=None):
        """
        Look up and return a signer corresponding to the identifier specified.
        Return None if not found.
        """
        try:
            return self.signers[identifier or self.defaultIdentifier]
        except KeyError:
            return None

    def sign(self, msg: Dict, signer: Signer) -> Dict:
        """
        Signs the message if a signer is configured

        :param msg: Message to be signed
        :return: message
        """
        if f.SIG.nm not in msg or not msg[f.SIG.nm]:
            if signer:
                msg[f.SIG.nm] = signer.sign(msg)
            else:
                logger.warning("{} signer not configured so not signing {}".
                               format(self, msg))
        return msg

    def handleOneNodeMsg(self, wrappedMsg) -> None:
=======
    def handleOneNodeMsg(self, wrappedMsg, excludeFromCli=None) -> None:
>>>>>>> 33ab75b1
        """
        Handles single message from a node, and appends it to a queue
        :param wrappedMsg: Reply received by the client from the node
        """
        self.inBox.append(wrappedMsg)
        msg, frm = wrappedMsg
        # Do not print result of transaction type `POOL_LEDGER_TXNS` on the CLI
        txnTypes = (POOL_LEDGER_TXNS, LEDGER_STATUS, CONSISTENCY_PROOF,
                    CATCHUP_REP)
        printOnCli = not excludeFromCli and msg.get(OP_FIELD_NAME) not \
                                            in txnTypes
        logger.debug("Client {} got msg from node {}: {}".
                     format(self.name, frm, msg),
<<<<<<< HEAD
                     extra={"cli": True})
=======
                     extra={"cli": printOnCli})
        if OP_FIELD_NAME in msg:
            if msg[OP_FIELD_NAME] in txnTypes and self._ledger:
                op = msg.get(OP_FIELD_NAME, None)
                if not op:
                    raise MissingNodeOp
                # TODO: Refactor this copying
                cls = TaggedTuples.get(op, None)
                t = copy.deepcopy(msg)
                t.pop(OP_FIELD_NAME, None)
                cMsg = cls(**t)
                if msg[OP_FIELD_NAME] == POOL_LEDGER_TXNS:
                    self.poolTxnReceived(cMsg, frm)
                if msg[OP_FIELD_NAME] == LEDGER_STATUS:
                    self.ledgerManager.processLedgerStatus(cMsg, frm)
                if msg[OP_FIELD_NAME] == CONSISTENCY_PROOF:
                    self.ledgerManager.processConsistencyProof(cMsg, frm)
                if msg[OP_FIELD_NAME] == CATCHUP_REP:
                    self.ledgerManager.processCatchupRep(cMsg, frm)
            elif msg[OP_FIELD_NAME] == REQACK:
                self.reqRepStore.addAck(msg, frm)
            elif msg[OP_FIELD_NAME] == REQNACK:
                self.reqRepStore.addNack(msg, frm)
            elif msg[OP_FIELD_NAME] == REPLY:
                result = msg[f.RESULT.nm]
                reqId = msg[f.RESULT.nm][f.REQ_ID.nm]
                numReplies = self.reqRepStore.addReply(reqId, frm, result)
                self.postReplyRecvd(reqId, frm, result, numReplies)

    def postReplyRecvd(self, reqId, frm, result, numReplies):
        if not self.txnLog.hasTxnWithReqId(reqId) and numReplies > self.f:
            replies = self.reqRepStore.getReplies(reqId).values()
            reply = checkIfMoreThanFSameItems(replies, self.f)
            if reply:
                self.txnLog.append(reqId, reply)
                return reply
>>>>>>> 33ab75b1

    def _statusChanged(self, old, new):
        # do nothing for now
        pass

    def onStopping(self, *args, **kwargs):
        self.nodestack.nextCheck = 0
        if self.nodestack.opened:
            self.nodestack.close()
        if self._ledger:
            self.ledgerManager.setLedgerState(0, LedgerState.not_synced)
            self.mode = None

    def getReply(self, reqId: int) -> Optional[Reply]:
        """
        Accepts reply message from node if the reply is matching

        :param reqId: Request Id
        :return: Reply message only when valid and matching
        (None, NOT_FOUND)
        (None, UNCONFIRMED) f+1 not reached
        (reply, CONFIRMED) f+1 reached
        """
        try:
            cons = self.hasConsensus(reqId)
        except KeyError:
            return None, "NOT_FOUND"
        if cons:
            return cons, "CONFIRMED"
        return None, "UNCONFIRMED"

    def getRepliesFromAllNodes(self, reqId: int):
        """
        Accepts a request ID and return a list of results from all the nodes
        for that request

        :param reqId: Request ID
        :return: list of request results from all nodes
        """
        return {frm: msg for msg, frm in self.inBox
                if msg[OP_FIELD_NAME] == REPLY and
                msg[f.RESULT.nm][f.REQ_ID.nm] == reqId}

    def hasConsensus(self, reqId: int) -> Optional[str]:
        """
        Accepts a request ID and returns True if consensus was reached
        for the request or else False

        :param reqId: Request ID
        """
        replies = self.getRepliesFromAllNodes(reqId)
        if not replies:
            raise KeyError(reqId)  # NOT_FOUND
        # Check if at least f+1 replies are received or not.
        if self.f + 1 > len(replies):
            return False  # UNCONFIRMED
        else:
            onlyResults = {frm: reply["result"] for frm, reply in
                           replies.items()}
            resultsList = list(onlyResults.values())
            # if all the elements in the resultList are equal - consensus
            # is reached.
            if all(result == resultsList[0] for result in resultsList):
                return resultsList[0]  # CONFIRMED
            else:
                logger.error(
                    "Received a different result from at least one of the nodes..")
                return checkIfMoreThanFSameItems(resultsList, self.f)

    def showReplyDetails(self, reqId: int):
        """
        Accepts a request ID and prints the reply details

        :param reqId: Request ID
        """
        replies = self.getRepliesFromAllNodes(reqId)
        replyInfo = "Node {} replied with result {}"
        if replies:
            for frm, reply in replies.items():
                print(replyInfo.format(frm, reply['result']))
        else:
            print("No replies received from Nodes!")

<<<<<<< HEAD
    def onConnsChanged(self, newConns: Set[str], lostConns: Set[str]):
=======
    def onConnsChanged(self, joined: Set[str], left: Set[str]):
>>>>>>> 33ab75b1
        """
        Modify the current status of the client based on the status of the
        connections changed.
        """
        if self.isGoing():
            if len(self.nodestack.conns) == len(self.nodeReg):
                self.status = Status.started
            elif len(self.nodestack.conns) >= self.minNodesToConnect:
                self.status = Status.started_hungry
            if self.hasSufficientConnections and self.mode == Mode.discovered:
                self.flushMsgsPendingConnection()
        if self._ledger:
            for n in joined:
                self.sendLedgerStatus(n)

    def replyIfConsensus(self, reqId: int):
        replies, errors = self.reqRepStore.getAllReplies(reqId)
        r = list(replies.values())[0] if len(replies) > self.f else None
        e = list(errors.values())[0] if len(errors) > self.f else None
        return r, e

    @property
    def hasSufficientConnections(self):
        return len(self.nodestack.conns) >= self.minNodesToConnect

    def hasMadeRequest(self, reqId: int):
        return self.reqRepStore.hasRequest(reqId)

    def isRequestSuccessful(self, reqId):
        acks = self.reqRepStore.getAcks(reqId)
        nacks = self.reqRepStore.getNacks(reqId)
        f = getMaxFailures(len(self.nodeReg))
        if len(acks) > f:
            return True, "Done"
        elif len(nacks) > f:
            # TODO: What if the the nacks were different from each node?
            return False, list(nacks.values())[0]
        else:
            return None

    def pendReqsTillConnection(self, request, signer=None):
        """
        Enqueue requests that need to be submitted until the client has
        sufficient connections to nodes
        :return:
        """
        self.reqsPendingConnection.append((request, signer))
        logger.debug("Enqueuing request since not enough connections "
                     "with nodes: {}".format(request))

    def flushMsgsPendingConnection(self):
        queueSize = len(self.reqsPendingConnection)
        if queueSize > 0:
            logger.debug("Flushing pending message queue of size {}"
                         .format(queueSize))
            while self.reqsPendingConnection:
                req, signer = self.reqsPendingConnection.popleft()
                self.nodestack.send(req, signer=signer)

    def sendLedgerStatus(self, nodeName: str):
        ledgerStatus = LedgerStatus(0, self.ledger.size, self.ledger.root_hash)
        rid = self.nodestack.getRemote(nodeName).uid
        self.nodestack.send(ledgerStatus, rid)

    def send(self, msg: Any, *rids: Iterable[int], signer: Signer = None):
        self.nodestack.send(msg, *rids, signer=signer)

    @staticmethod
    def verifyMerkleProof(*replies: Tuple[Reply]) -> bool:
        """
        Verifies the correctness of the merkle proof provided in the reply from
        the node. Returns True if verified to be correct, throws an exception
        otherwise.

        :param replies: One or more replies for which Merkle Proofs have to be
        verified
        :raises ProofError: The proof is invalid
        :return: True
        """
        verifier = MerkleVerifier()
        fields = getTxnOrderedFields()
        serializer = CompactSerializer(fields=fields)
        for r in replies:
            seqNo = r[f.RESULT.nm][F.seqNo.name]
            rootHash = base64.b64decode(
                r[f.RESULT.nm][F.rootHash.name].encode())
            auditPath = [base64.b64decode(
                a.encode()) for a in r[f.RESULT.nm][F.auditPath.name]]
            filtered = ((k, v) for (k, v) in r[f.RESULT.nm].iteritems()
                        if k not in
                        [F.auditPath.name, F.seqNo.name, F.rootHash.name])
            result = serializer.serialize(dict(filtered))
            verifier.verify_leaf_inclusion(result, seqNo - 1,
                                           auditPath,
                                           STH(tree_size=seqNo,
                                               sha256_root_hash=rootHash))
        return True

    @staticmethod
    def verifyMerkleProof(*replies: Tuple[Reply]) -> bool:
        """
        Verifies the correctness of the merkle proof provided in the reply from
        the node. Returns True if verified to be correct, throws an exception
        otherwise.

        :param replies: One or more replies for which Merkle Proofs have to be
        verified
        :raises ProofError: The proof is invalid
        :return: True
        """
        sth = namedtuple("sth", ["tree_size", "sha256_root_hash"])
        verifier = MerkleVerifier()
        serializer = JsonSerializer()
        for r in replies:
            seqNo = r[f.RESULT.nm][F.seqNo.name]
            rootHash = base64.b64decode(r[f.RESULT.nm][F.rootHash.name].encode())
            auditPath = [base64.b64decode(
                a.encode()) for a in r[f.RESULT.nm][F.auditPath.name]]
            filtered = ((k, v) for (k, v) in r[f.RESULT.nm].iteritems()
                        if k not in
                        [F.auditPath.name, F.seqNo.name, F.rootHash.name])
            result = serializer.serialize(dict(filtered))
            verifier.verify_leaf_inclusion(result, seqNo-1,
                                           auditPath,
                                           sth(tree_size=seqNo,
                                               sha256_root_hash=rootHash))
        return True


class ClientProvider:
    """
    Lazy client provider that takes a callback that returns a Client.
    It also shadows the client and when the client's any attribute is accessed
    the first time, it creates the client object using the callback.
    """

    def __init__(self, clientGenerator=None):
        """
        :param clientGenerator: Client generator
        """
        self.clientGenerator = clientGenerator
        self.client = None

    def __getattr__(self, attr):
        if attr not in ["clientGenerator", "client"]:
            if not self.client:
                self.client = self.clientGenerator()
            if hasattr(self.client, attr):
                return getattr(self.client, attr)
            raise AttributeError(
                "Client has no attribute named {}".format(attr))<|MERGE_RESOLUTION|>--- conflicted
+++ resolved
@@ -4,26 +4,6 @@
 and receives result of the request execution from nodes.
 """
 import base64
-<<<<<<< HEAD
-import json
-import logging
-import time
-from collections import deque, OrderedDict, namedtuple
-from typing import List, Union, Dict, Optional, Mapping, Tuple, Set
-
-from raet.raeting import AutoMode
-
-from ledger.merkle_verifier import MerkleVerifier
-from ledger.serializers.json_serializer import JsonSerializer
-from ledger.util import F
-from plenum.client.signer import Signer, SimpleSigner
-from plenum.common.motor import Motor
-from plenum.common.stacked import NodeStacked
-from plenum.common.startable import Status
-from plenum.common.txn import REPLY
-from plenum.common.types import Request, Reply, OP_FIELD_NAME, f, HA
-from plenum.common.util import getMaxFailures, getlogger
-=======
 import copy
 import os
 import time
@@ -63,7 +43,6 @@
 # DEPR
 # from plenum.persistence.wallet_storage_file import WalletStorageFile
 from plenum.common.util import getConfig
->>>>>>> 33ab75b1
 
 logger = getlogger()
 
@@ -76,15 +55,8 @@
                  name: str,
                  nodeReg: Dict[str, HA]=None,
                  ha: Union[HA, Tuple[str, int]]=None,
-<<<<<<< HEAD
-                 lastReqId: int = 0,
-                 signer: Signer=None,
-                 signers: Dict[str, Signer]=None,
-                 basedirpath: str=None):
-=======
                  basedirpath: str=None,
                  config=None):
->>>>>>> 33ab75b1
         """
         Creates a new client.
 
@@ -92,28 +64,6 @@
         :param nodeReg: names and host addresses of all nodes in the pool
         :param ha: tuple of host and port
         :param lastReqId: Request Id of the last request sent by client
-<<<<<<< HEAD
-        :param signer: Signer; mutually exclusive of signers
-        :param signers: Dict of identifier -> Signer; useful for clients that
-            need to support multiple signers
-        """
-        self.lastReqId = lastReqId
-        self._clientStack = None
-        self.minimumNodes = getMaxFailures(len(nodeReg)) + 1
-
-        cliNodeReg = OrderedDict()
-        for nm in nodeReg:
-            val = nodeReg[nm]
-            if len(val) == 3:
-                ((ip, port), verkey, pubkey) = val
-            else:
-                ip, port = val
-            cliNodeReg[nm] = HA(ip, port)
-
-        nodeReg = cliNodeReg
-
-        cha = ha if isinstance(ha, HA) else HA(*ha)
-=======
         """
         self.config = config or getConfig()
         basedirpath = self.config.baseDir if not basedirpath else basedirpath
@@ -161,7 +111,6 @@
 
         self.setF()
 
->>>>>>> 33ab75b1
         stackargs = dict(name=name,
                          ha=cha,
                          main=False,  # stops incoming vacuous joins
@@ -189,30 +138,6 @@
 
         self.inBox = deque()
 
-<<<<<<< HEAD
-        if signer and signers:
-            raise ValueError("only one of 'signer' or 'signers' can be used")
-
-        self.signers = None
-        self.defaultIdentifier = None
-        if signer:
-            self.signers = {signer.identifier: signer}
-            self.defaultIdentifier = signer.identifier
-        elif signers:
-            self.signers = signers
-        else:
-            self.setupDefaultSigner()
-
-        self.connectNicelyUntil = 0  # don't need to connect nicely as a client
-
-    def setupDefaultSigner(self):
-        """
-        Create one SimpleSigner and add it to signers
-        against the client's name.
-        """
-        self.signers = {self.name: SimpleSigner(self.name)}
-        self.defaultIdentifier = self.name
-=======
         self.nodestack.connectNicelyUntil = 0  # don't need to connect
         # nicely as a client
 
@@ -263,7 +188,6 @@
     @property
     def nodeStackClass(self) -> NodeStack:
         return NodeStack
->>>>>>> 33ab75b1
 
     def start(self, loop):
         oldstatus = self.status
@@ -295,40 +219,14 @@
             s += self.ledgerManager._serviceActions()
         return s
 
-<<<<<<< HEAD
-    def createRequest(self, operation: Mapping, identifier: str=None) -> Request:
-=======
     def createRequest(self, operation: Mapping,
                       identifier: str = None) -> Request:
->>>>>>> 33ab75b1
         """
         Client creates request which include requested operation and request Id
 
         :param operation: requested operation
         :return: New client request
         """
-<<<<<<< HEAD
-
-        request = Request(identifier or self.defaultIdentifier,
-                          self.lastReqId + 1,
-                          operation)
-        self.lastReqId += 1
-        return request
-
-    def submit(self, *operations: Mapping, identifier: str=None) -> List[Request]:
-        """
-        Sends an operation to the consensus pool
-
-        :param operations: a sequence of operations
-        :param identifier: an optional identifier to use for signing
-        :return: A list of client requests to be sent to the nodes in the system
-        """
-        identifier = identifier if identifier else self.defaultIdentifier
-        requests = []
-        for op in operations:
-            request = self.createRequest(op, identifier)
-            self.send(request, signer=self.getSigner(identifier))
-=======
 
         request = Request(identifier=identifier or self.defaultIdentifier,
                           operation=operation)
@@ -345,42 +243,12 @@
                 self.nodestack.send(request)
             else:
                 self.pendReqsTillConnection(request)
->>>>>>> 33ab75b1
             requests.append(request)
         for r in requests:
             self.reqRepStore.addRequest(r)
         return requests
 
-<<<<<<< HEAD
-    def getSigner(self, identifier: str=None):
-        """
-        Look up and return a signer corresponding to the identifier specified.
-        Return None if not found.
-        """
-        try:
-            return self.signers[identifier or self.defaultIdentifier]
-        except KeyError:
-            return None
-
-    def sign(self, msg: Dict, signer: Signer) -> Dict:
-        """
-        Signs the message if a signer is configured
-
-        :param msg: Message to be signed
-        :return: message
-        """
-        if f.SIG.nm not in msg or not msg[f.SIG.nm]:
-            if signer:
-                msg[f.SIG.nm] = signer.sign(msg)
-            else:
-                logger.warning("{} signer not configured so not signing {}".
-                               format(self, msg))
-        return msg
-
-    def handleOneNodeMsg(self, wrappedMsg) -> None:
-=======
     def handleOneNodeMsg(self, wrappedMsg, excludeFromCli=None) -> None:
->>>>>>> 33ab75b1
         """
         Handles single message from a node, and appends it to a queue
         :param wrappedMsg: Reply received by the client from the node
@@ -394,9 +262,6 @@
                                             in txnTypes
         logger.debug("Client {} got msg from node {}: {}".
                      format(self.name, frm, msg),
-<<<<<<< HEAD
-                     extra={"cli": True})
-=======
                      extra={"cli": printOnCli})
         if OP_FIELD_NAME in msg:
             if msg[OP_FIELD_NAME] in txnTypes and self._ledger:
@@ -433,7 +298,6 @@
             if reply:
                 self.txnLog.append(reqId, reply)
                 return reply
->>>>>>> 33ab75b1
 
     def _statusChanged(self, old, new):
         # do nothing for now
@@ -517,11 +381,7 @@
         else:
             print("No replies received from Nodes!")
 
-<<<<<<< HEAD
-    def onConnsChanged(self, newConns: Set[str], lostConns: Set[str]):
-=======
     def onConnsChanged(self, joined: Set[str], left: Set[str]):
->>>>>>> 33ab75b1
         """
         Modify the current status of the client based on the status of the
         connections changed.
@@ -620,36 +480,6 @@
                                                sha256_root_hash=rootHash))
         return True
 
-    @staticmethod
-    def verifyMerkleProof(*replies: Tuple[Reply]) -> bool:
-        """
-        Verifies the correctness of the merkle proof provided in the reply from
-        the node. Returns True if verified to be correct, throws an exception
-        otherwise.
-
-        :param replies: One or more replies for which Merkle Proofs have to be
-        verified
-        :raises ProofError: The proof is invalid
-        :return: True
-        """
-        sth = namedtuple("sth", ["tree_size", "sha256_root_hash"])
-        verifier = MerkleVerifier()
-        serializer = JsonSerializer()
-        for r in replies:
-            seqNo = r[f.RESULT.nm][F.seqNo.name]
-            rootHash = base64.b64decode(r[f.RESULT.nm][F.rootHash.name].encode())
-            auditPath = [base64.b64decode(
-                a.encode()) for a in r[f.RESULT.nm][F.auditPath.name]]
-            filtered = ((k, v) for (k, v) in r[f.RESULT.nm].iteritems()
-                        if k not in
-                        [F.auditPath.name, F.seqNo.name, F.rootHash.name])
-            result = serializer.serialize(dict(filtered))
-            verifier.verify_leaf_inclusion(result, seqNo-1,
-                                           auditPath,
-                                           sth(tree_size=seqNo,
-                                               sha256_root_hash=rootHash))
-        return True
-
 
 class ClientProvider:
     """
