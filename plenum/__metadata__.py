--- conflicted
+++ resolved
@@ -1,11 +1,7 @@
 """
-Plenum package metadata
+plenum package metadata
 """
-<<<<<<< HEAD
-__version_info__ = (0, 1, 26)
-=======
 __version_info__ = (0, 1, 120)
->>>>>>> 33ab75b1
 __version__ = '{}.{}.{}'.format(*__version_info__)
 __author__ = "Evernym, Inc."
 __license__ = "Apache 2.0"
