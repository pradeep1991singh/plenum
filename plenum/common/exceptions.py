--- conflicted
+++ resolved
@@ -256,9 +256,6 @@
 
 
 class WalletNotInitialized(WalletError):
-<<<<<<< HEAD
-    pass
-=======
     pass
 
 
@@ -271,4 +268,3 @@
 class OperationError(Exception):
     def __init__(self, error):
         super().__init__("error occurred during operation: {}".format(error))
->>>>>>> 121b251f
