--- conflicted
+++ resolved
@@ -119,16 +119,9 @@
         self.consistencyProofsTimers[typ] = None
         self.catchupReplyTimers[typ] = None
 
-<<<<<<< HEAD
     def checkIfCPsNeeded(self, ledgerId):
         if self.consistencyProofsTimers[ledgerId] is not None:
             logger.debug("{} requesting consistency proofs after timeout".format(self))
-=======
-    def checkIfCPsNeeded(self, ledgerType):
-        if self.consistencyProofsTimers[ledgerType] is not None:
-            logger.debug("{} requesting consistency proofs of {} after timeout".
-                         format(self, ledgerType))
->>>>>>> ad5e60c2
             adjustedF = getMaxFailures(self.owner.totalNodes - 1)
             recvdConsProof = self.recvdConsistencyProofs[ledgerId]
             grpdPrf, nullProofs = self._groupConsistencyProofs(recvdConsProof)
@@ -143,14 +136,9 @@
                              format(self, cpReq))
                 self.send(cpReq)
 
-<<<<<<< HEAD
             self.recvdConsistencyProofs[ledgerId] = {}
             self.consistencyProofsTimers[ledgerId] = None
-=======
-            self.recvdConsistencyProofs[ledgerType] = {}
-            self.consistencyProofsTimers[ledgerType] = None
-            self.recvdCatchupRepliesFrm[ledgerType] = {}
->>>>>>> ad5e60c2
+            self.recvdCatchupRepliesFrm[ledgerId] = {}
 
     def checkIfTxnsNeeded(self, ledgerId):
         if self.catchupReplyTimers[ledgerId] is not None:
@@ -193,22 +181,11 @@
                     missing = to - frm + 1
                     numBatches = math.ceil(missing / batchSize)
                     for i in range(numBatches):
-<<<<<<< HEAD
-                        req = CatchupReq(ledgerId,
-                                         frm + (i * batchSize),
-                                         min(to, frm +
-                                             ((i + 1) * batchSize) - 1))
-                        logger.debug("{} creating catchup request {} to {}".
-                                     format(self, frm+(i*batchSize),
-                                            min(to, frm+((i+1)*batchSize)-1)
-                                            ))
-=======
                         s = frm + (i * batchSize)
                         e = min(to, frm + ((i + 1) * batchSize) - 1)
-                        req = CatchupReq(ledgerType, s, e, end)
+                        req = CatchupReq(ledgerId, s, e, end)
                         logger.debug("{} creating catchup request {} to {} till {}".
                                      format(self, s, e, end))
->>>>>>> ad5e60c2
                         cReqs.append(req)
                     return missing
 
@@ -400,13 +377,8 @@
         logger.debug("{} generating consistency proof: {} from {}".
                      format(self, end, req.catchupTill))
         consProof = [b64encode(p).decode() for p in
-<<<<<<< HEAD
-                     ledger.tree.consistency_proof(end, ledger.size)]
-        self.sendTo(msg=CatchupRep(getattr(req, f.LEDGER_ID.nm), txns,
-=======
                      ledger.tree.consistency_proof(end, req.catchupTill)]
         self.sendTo(msg=CatchupRep(getattr(req, f.LEDGER_TYPE.nm), txns,
->>>>>>> ad5e60c2
                                    consProof), to=frm)
 
     def processCatchupRep(self, rep: CatchupRep, frm: str):
@@ -472,13 +444,8 @@
                             ledgerId, txn)
                     self._removePrcdCatchupReply(ledgerId, nodeName, seqNo)
                     return numProcessed + toBeProcessed + \
-<<<<<<< HEAD
                         self._processCatchupReplies(ledgerId, ledger,
-                                                catchUpReplies[toBeProcessed:])
-=======
-                        self._processCatchupReplies(ledgerType, ledger,
                                                     catchUpReplies[toBeProcessed:])
->>>>>>> ad5e60c2
                 else:
                     if self.ownedByNode:
                         self.owner.blacklistNode(nodeName,
@@ -741,13 +708,8 @@
         s = start + 1
         e = min(s + batchLength - 1, end)
         for i in range(nodeCount):
-<<<<<<< HEAD
             reqs.append(CatchupReq(getattr(consProof, f.LEDGER_ID.nm),
-                                   s, e))
-=======
-            reqs.append(CatchupReq(getattr(consProof, f.LEDGER_TYPE.nm),
                                    s, e, end))
->>>>>>> ad5e60c2
             s = e + 1
             e = min(s + batchLength - 1, end)
             if s > end:
