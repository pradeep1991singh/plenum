import argparse
import os
from collections import namedtuple

from ledger.serializers.compact_serializer import CompactSerializer
from raet.nacling import Signer

from ledger.compact_merkle_tree import CompactMerkleTree
from ledger.ledger import Ledger
from plenum.common.member.member import Member
from plenum.common.member.steward import Steward

from plenum.common.raet import initLocalKeep
<<<<<<< HEAD
from plenum.common.txn import STEWARD
from plenum.common.util import hexToFriendly, adict
=======
from plenum.common.txn import TARGET_NYM, TXN_TYPE, DATA, ALIAS, \
    TXN_ID, NODE, CLIENT_IP, CLIENT_PORT, NODE_IP, NODE_PORT, NYM, \
    STEWARD, \
    ROLE, SERVICES, VALIDATOR, TRUSTEE
from plenum.common.types import f
from plenum.common.util import hexToFriendly
>>>>>>> 783c80eb


class TestNetworkSetup:
    @staticmethod
    def getNumberFromName(name: str) -> int:
        if name.startswith("Node"):
            return int(name[4:])
        elif name.startswith("Steward"):
            return int(name[7:])
        elif name.startswith("Client"):
            return int(name[6:])
        else:
            raise ValueError("Cannot get number from {}".format(name))

    @staticmethod
    def getSigningSeed(name: str) -> bytes:
        return ('0' * (32 - len(name)) + name).encode()

    @staticmethod
    def getNymFromVerkey(verkey: bytes):
        return hexToFriendly(verkey)

    @classmethod
    def bootstrapTestNodesCore(cls, config, envName, appendToLedgers,
                               domainTxnFieldOrder, trustee_def, steward_defs,
                               node_defs, client_defs, localNodes):

        try:
            if isinstance(localNodes, int):
                _localNodes = {localNodes}
            else:
                _localNodes = {int(_) for _ in localNodes}
        except BaseException as exc:
            raise RuntimeError('nodeNum must be an int or set of ints') from exc

        baseDir = cls.setup_base_dir(config)

        poolLedger = cls.init_pool_ledger(appendToLedgers, baseDir, config,
                                          domainTxnFieldOrder)

        domainLedger = cls.init_domain_ledger(appendToLedgers, baseDir, config,
                                              envName, domainTxnFieldOrder)

        trustee_txn = Member.nym_txn(trustee_def.nym, trustee_def.name, 'TRUSTEE')
        domainLedger.add(trustee_txn)

<<<<<<< HEAD
        for sd in steward_defs:
            nym_txn = Member.nym_txn(sd.nym, sd.name, role=STEWARD,
                                     creator=trustee_def.nym)
            domainLedger.add(nym_txn)

        for nd in node_defs:
=======
        if not appendToLedgers:
            poolLedger.reset()
            domainLedger.reset()

        trusteeName = "Trustee1"
        sigseed = TestNetworkSetup.getSigningSeed(trusteeName)
        verkey = Signer(sigseed).verhex
        trusteeNym = TestNetworkSetup.getNymFromVerkey(verkey)
        txn = {
            TARGET_NYM: trusteeNym,
            TXN_TYPE: NYM,
            # TODO: Trustees dont exist in Plenum, but only in Sovrin.
            # This should be moved to Sovrin
            ROLE: TRUSTEE,
            ALIAS: trusteeName,
            TXN_ID: sha256(trusteeName.encode()).hexdigest()
        }
        domainLedger.add(txn)

        steward1Nym = None
        for num in range(1, nodeCount + 1):
            stewardName = "Steward" + str(num)
            sigseed = TestNetworkSetup.getSigningSeed(stewardName)
            verkey = Signer(sigseed).verhex
            stewardNym = TestNetworkSetup.getNymFromVerkey(verkey)
            txn = {
                TARGET_NYM: stewardNym,
                TXN_TYPE: NYM,
                ROLE: STEWARD,
                ALIAS: stewardName,
                TXN_ID: sha256(stewardName.encode()).hexdigest()
            }
            if num == 1:
                steward1Nym = stewardNym
            else:
                # The first steward adds every steward
                txn[f.IDENTIFIER.nm] = steward1Nym
            domainLedger.add(txn)
>>>>>>> 783c80eb

            if nd.idx in _localNodes:
                _, verkey = initLocalKeep(nd.name, baseDir, nd.sigseed, True)
                verkey = verkey.encode()
                assert verkey == nd.verkey
                print("This node with name {} will use ports {} and {} for "
                      "nodestack and clientstack respectively"
                      .format(nd.name, nd.port, nd.client_port))
            else:
                verkey = nd.verkey
            node_nym = cls.getNymFromVerkey(verkey)

            node_txn = Steward.node_txn(nd.steward_nym, nd.name, node_nym,
                                        nd.ip, nd.port, nd.client_port)
            poolLedger.add(node_txn)

        for cd in client_defs:
            txn = Member.nym_txn(cd.nym, cd.name, creator=trustee_def.nym)
            domainLedger.add(txn)

        poolLedger.stop()
        domainLedger.stop()

    @classmethod
    def init_pool_ledger(cls, appendToLedgers, baseDir, config, envName):
        poolTxnFile = cls.pool_ledger_file_name(config, envName)
        pool_ledger = Ledger(CompactMerkleTree(), dataDir=baseDir,
                             fileName=poolTxnFile)
        if not appendToLedgers:
            pool_ledger.reset()
        return pool_ledger

    @classmethod
    def init_domain_ledger(cls, appendToLedgers, baseDir, config, envName,
                           domainTxnFieldOrder):
        domainTxnFile = cls.domain_ledger_file_name(config, envName)
        ser = CompactSerializer(fields=domainTxnFieldOrder)
        domain_ledger = Ledger(CompactMerkleTree(), serializer=ser,
                               dataDir=baseDir, fileName=domainTxnFile)
        if not appendToLedgers:
            domain_ledger.reset()
        return domain_ledger

    @classmethod
    def pool_ledger_file_name(cls, config, envName):
        if hasattr(config, "ENVS") and envName:
            return config.ENVS[envName].poolLedger
        else:
            return config.poolTransactionsFile

    @classmethod
    def domain_ledger_file_name(cls, config, envName):
        if hasattr(config, "ENVS") and envName:
            return config.ENVS[envName].domainLedger
        else:
            return config.domainTransactionsFile

    @classmethod
    def setup_base_dir(cls, config):
        baseDir = config.baseDir
        if not os.path.exists(baseDir):
            os.makedirs(baseDir, exist_ok=True)
        return baseDir

    @classmethod
    def bootstrapTestNodes(cls, config, startingPort, domainTxnFieldOrder):

        parser = argparse.ArgumentParser(
            description="Generate pool transactions for testing")

        parser.add_argument('--nodes', required=True, type=int,
                            help='node count, '
                                 'should be less than 20')
        parser.add_argument('--clients', required=True, type=int,
                            help='client count')
        parser.add_argument('--nodeNum', type=int,
                            help='the number of the node that will '
                                 'run on this machine')
        parser.add_argument('--ips',
                            help='IPs of the nodes, provide comma separated'
                                 ' IPs, if no of IPs provided are less than '
                                 'number of nodes then the '
                                 'remaining nodes are assigned the loopback '
                                 'IP, i.e 127.0.0.1',
                            type=str)

        parser.add_argument('--envName',
                            help='Environment name (test or live)',
                            type=str,
                            default="test",
                            required=False)

        parser.add_argument('--appendToLedgers',
                            help="Determine if ledger files needs to be erased "
                                 "before writting new information or not.",
                            action='store_true')

        args = parser.parse_args()
        if args.nodes > 20:
            print("Cannot run {} nodes for testing purposes as of now. "
                  "This is not a problem with the protocol but some placeholder"
                  " rules we put in place which will be replaced by our "
                  "Governance model. Going to run only 20".format(args.nodes))
            nodeCount = 20
        else:
            nodeCount = args.nodes
        clientCount = args.clients
        nodeNum = args.nodeNum
        ips = args.ips
        envName = args.envName
        appendToLedgers = args.appendToLedgers
        if nodeNum:
            assert nodeNum <= nodeCount, "nodeNum should be less than equal " \
                                         "to nodeCount"

        steward_defs, node_defs = cls.gen_defs(ips, nodeCount, startingPort)
        client_defs = cls.gen_client_defs(clientCount)
        trustee_def = cls.gen_trustee_def(1)
        cls.bootstrapTestNodesCore(config, envName, appendToLedgers,
                                   domainTxnFieldOrder, trustee_def,
                                   steward_defs, node_defs, client_defs,
                                   nodeNum)

    @classmethod
    def gen_defs(cls, ips, nodeCount, starting_port):
        """
        Generates some default steward and node definitions for tests
        :param ips: array of ip addresses
        :param nodeCount: number of stewards/nodes
        :param starting_port: ports are assigned incremental starting with this
        :return: duple of steward and node definitions
        """
        if not ips:
            ips = ['127.0.0.1'] * nodeCount
        else:
            ips = ips.split(",")
            if len(ips) != nodeCount:
                if len(ips) > nodeCount:
                    ips = ips[:nodeCount]
                else:
                    ips += ['127.0.0.1'] * (nodeCount - len(ips))

        steward_defs = []
        node_defs = []
        for i in range(1, nodeCount + 1):
            d = adict()
            d.name = "Steward" + str(i)
            s_sigseed = cls.getSigningSeed(d.name)
            s_verkey = Signer(s_sigseed).verhex
            d.nym = cls.getNymFromVerkey(s_verkey)
            steward_defs.append(d)

            name = "Node" + str(i)
            sigseed = cls.getSigningSeed(name)
            node_defs.append(NodeDef(
                name=name,
                ip=ips[i - 1],
                port=starting_port + (i * 2) - 1,
                client_port=starting_port + (i * 2),
                idx=i,
                sigseed=sigseed,
                verkey=Signer(sigseed).verhex,
                steward_nym=d.nym))
        return steward_defs, node_defs

    @classmethod
    def gen_client_def(cls, idx):
        d = adict()
        d.name = "Client" + str(idx)
        d.sigseed = cls.getSigningSeed(d.name)
        d.verkey = Signer(d.sigseed).verhex
        d.nym = cls.getNymFromVerkey(d.verkey)
        return d

    @classmethod
    def gen_client_defs(cls, clientCount):
        return [cls.gen_client_def(idx) for idx in range(1, clientCount + 1)]

    @classmethod
    def gen_trustee_def(cls, idx):
        d = adict()
        d.name = 'Trustee' + str(idx)
        d.sigseed = cls.getSigningSeed(d.name)
        d.verkey = Signer(d.sigseed).verhex
        d.nym = cls.getNymFromVerkey(d.verkey)
        return d


NodeDef = namedtuple('NodeDef', 'name, ip, port, client_port, '
                                'idx, sigseed, verkey, steward_nym')<|MERGE_RESOLUTION|>--- conflicted
+++ resolved
@@ -11,17 +11,8 @@
 from plenum.common.member.steward import Steward
 
 from plenum.common.raet import initLocalKeep
-<<<<<<< HEAD
-from plenum.common.txn import STEWARD
+from plenum.common.txn import STEWARD, TRUSTEE
 from plenum.common.util import hexToFriendly, adict
-=======
-from plenum.common.txn import TARGET_NYM, TXN_TYPE, DATA, ALIAS, \
-    TXN_ID, NODE, CLIENT_IP, CLIENT_PORT, NODE_IP, NODE_PORT, NYM, \
-    STEWARD, \
-    ROLE, SERVICES, VALIDATOR, TRUSTEE
-from plenum.common.types import f
-from plenum.common.util import hexToFriendly
->>>>>>> 783c80eb
 
 
 class TestNetworkSetup:
@@ -68,53 +59,12 @@
         trustee_txn = Member.nym_txn(trustee_def.nym, trustee_def.name, 'TRUSTEE')
         domainLedger.add(trustee_txn)
 
-<<<<<<< HEAD
         for sd in steward_defs:
             nym_txn = Member.nym_txn(sd.nym, sd.name, role=STEWARD,
                                      creator=trustee_def.nym)
             domainLedger.add(nym_txn)
 
         for nd in node_defs:
-=======
-        if not appendToLedgers:
-            poolLedger.reset()
-            domainLedger.reset()
-
-        trusteeName = "Trustee1"
-        sigseed = TestNetworkSetup.getSigningSeed(trusteeName)
-        verkey = Signer(sigseed).verhex
-        trusteeNym = TestNetworkSetup.getNymFromVerkey(verkey)
-        txn = {
-            TARGET_NYM: trusteeNym,
-            TXN_TYPE: NYM,
-            # TODO: Trustees dont exist in Plenum, but only in Sovrin.
-            # This should be moved to Sovrin
-            ROLE: TRUSTEE,
-            ALIAS: trusteeName,
-            TXN_ID: sha256(trusteeName.encode()).hexdigest()
-        }
-        domainLedger.add(txn)
-
-        steward1Nym = None
-        for num in range(1, nodeCount + 1):
-            stewardName = "Steward" + str(num)
-            sigseed = TestNetworkSetup.getSigningSeed(stewardName)
-            verkey = Signer(sigseed).verhex
-            stewardNym = TestNetworkSetup.getNymFromVerkey(verkey)
-            txn = {
-                TARGET_NYM: stewardNym,
-                TXN_TYPE: NYM,
-                ROLE: STEWARD,
-                ALIAS: stewardName,
-                TXN_ID: sha256(stewardName.encode()).hexdigest()
-            }
-            if num == 1:
-                steward1Nym = stewardNym
-            else:
-                # The first steward adds every steward
-                txn[f.IDENTIFIER.nm] = steward1Nym
-            domainLedger.add(txn)
->>>>>>> 783c80eb
 
             if nd.idx in _localNodes:
                 _, verkey = initLocalKeep(nd.name, baseDir, nd.sigseed, True)
