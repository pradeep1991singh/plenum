--- conflicted
+++ resolved
@@ -3,12 +3,8 @@
 from collections import deque, OrderedDict
 from enum import IntEnum
 from enum import unique
-<<<<<<< HEAD
 from operator import itemgetter
-from typing import Dict, List
-=======
-from typing import Dict, Union
->>>>>>> ad5e60c2
+from typing import Dict, List, Union
 from typing import Optional, Any
 from typing import Set
 from typing import Tuple
@@ -25,16 +21,10 @@
 from plenum.common.txn_util import reqToTxn
 from plenum.common.types import PrePrepare, \
     Prepare, Commit, Ordered, ThreePhaseMsg, ThreePhaseKey, ThreePCState, \
-<<<<<<< HEAD
-    Reject, f, InstanceChange
+    CheckpointState, Checkpoint, Reject, f, InstanceChange
 from plenum.common.request import ReqDigest, Request
-from plenum.common.util import MessageProcessor, updateNamedTuple
-=======
-    CheckpointState, Checkpoint
-from plenum.common.request import ReqDigest
+from plenum.common.message_processor import MessageProcessor
 from plenum.common.util import updateNamedTuple
-from plenum.common.message_processor import MessageProcessor
->>>>>>> ad5e60c2
 from plenum.common.log import getlogger
 from plenum.server.has_action_queue import HasActionQueue
 from plenum.server.models import Commits, Prepares
@@ -102,7 +92,7 @@
         for r in [PrePrepare, Prepare, Commit]:
             routerArgs.append((r, self.processThreePhaseMsg))
 
-        # routerArgs.append((Checkpoint, self.processCheckpoint))
+        routerArgs.append((Checkpoint, self.processCheckpoint))
         routerArgs.append((ThreePCState, self.process3PhaseState))
 
         self.inBoxRouter = Router(*routerArgs)
@@ -221,17 +211,18 @@
         self.stashedCommitsForOrdering = {}         # type: Dict[int,
         # Dict[int, Commit]]
 
-        # self.checkpoints = SortedDict(lambda k: k[0])
-        #
-        # self.stashingWhileOutsideWaterMarks = deque()
-        #
-        # # Low water mark
+        self.checkpoints = SortedDict(lambda k: k[0])
+
+        self.stashedRecvdCheckpoints = {}   # type: Dict[Tuple,
+        # Dict[str, Checkpoint]]
+
+        self.stashingWhileOutsideWaterMarks = deque()
+
+        # Low water mark
         self._h = 0              # type: int
-        #
-        # # High water mark
-        # self.H = self._h + self.config.LOG_SIZE   # type: int
-
-<<<<<<< HEAD
+        # Set high water mark (`H`) too
+        self.h = 0   # type: int
+
         self.lastPrePrepareSeqNo = self.h  # type: int
 
         # Queues used in PRE-PREPARE for each ledger,
@@ -265,17 +256,6 @@
         if root and toHex:
             root = hexlify(root).decode()
         return root
-=======
-        self.stashedRecvdCheckpoints = {}   # type: Dict[Tuple,
-        # Dict[str, Checkpoint]]
-
-        self.stashingWhileOutsideWaterMarks = deque()
-
-        # Low water mark
-        self._h = 0              # type: int
-        # Set high water mark (`H`) too
-        self.h = 0   # type: int
->>>>>>> ad5e60c2
 
     def stateRootHash(self, ledgerId, toHex=True):
         if self.isMaster:
@@ -654,31 +634,6 @@
         :param sender: the name of the node that sent this request
         """
         senderRep = self.generateName(sender, self.instId)
-<<<<<<< HEAD
-        # if self.isPpSeqNoAcceptable(msg.ppSeqNo):
-        try:
-            self.threePhaseRouter.handleSync((msg, senderRep))
-        except SuspiciousNode as ex:
-            self.node.reportSuspiciousNodeEx(ex)
-        # else:
-        #     logger.debug("{} stashing 3 phase message {} since ppSeqNo {} is "
-        #                  "not between {} and {}".
-        #                  format(self, msg, msg.ppSeqNo, self.h, self.H))
-        #     self.stashingWhileOutsideWaterMarks.append((msg, sender))
-
-    # def processRequest(self, rd: ReqDigest):
-    #     """
-    #     Process a request digest. Works only if this replica has decided its
-    #     primary status.
-    #
-    #     :param rd: the client request digest to process
-    #     """
-    #     self.stats.inc(TPCStat.ReqDigestRcvd)
-    #     if self.isPrimary is False:
-    #         self.dequeuePrePrepare(rd.identifier, rd.reqId)
-    #     else:
-    #         self.doPrePrepare(rd)
-=======
         if self.isPpSeqNoStable(msg.ppSeqNo):
             self.discard(msg,
                          "achieved stable checkpoint for 3 phase message",
@@ -695,19 +650,18 @@
                          format(self, msg, msg.ppSeqNo, self.h, self.H))
             self.stashOutsideWatermarks((msg, sender))
 
-    def processReqDigest(self, rd: ReqDigest):
-        """
-        Process a request digest. Works only if this replica has decided its
-        primary status.
-
-        :param rd: the client request digest to process
-        """
-        self.stats.inc(TPCStat.ReqDigestRcvd)
-        if self.isPrimary is False:
-            self.dequeuePrePrepare(rd.identifier, rd.reqId)
-        else:
-            self.doPrePrepare(rd)
->>>>>>> ad5e60c2
+    # def processRequest(self, rd: ReqDigest):
+    #     """
+    #     Process a request digest. Works only if this replica has decided its
+    #     primary status.
+    #
+    #     :param rd: the client request digest to process
+    #     """
+    #     self.stats.inc(TPCStat.ReqDigestRcvd)
+    #     if self.isPrimary is False:
+    #         self.dequeuePrePrepare(rd.identifier, rd.reqId)
+    #     else:
+    #         self.doPrePrepare(rd)
 
     def processThreePhaseMsg(self, msg: ThreePhaseMsg, sender: str):
         """
@@ -749,14 +703,9 @@
             if not self.node.isParticipating:
                 self.stashingWhileCatchingUp.add(key)
             self.addToPrePrepares(pp)
-<<<<<<< HEAD
             self.trackBatches(pp, oldStateRoot)
-            logger.info("{} processed incoming PRE-PREPARE{}".
-                        format(self, key))
-=======
             logger.info("{} processed incoming PRE-PREPARE{}".format(self, key),
                         extra={"tags": ["processing"]})
->>>>>>> ad5e60c2
 
     def tryPrepare(self, pp: PrePrepare):
         """
@@ -808,17 +757,13 @@
         """
         logger.debug("{} received COMMIT {} from {}".
                      format(self, commit, sender))
-<<<<<<< HEAD
-        if self.validateCommit(commit, sender):
-=======
         if self.isPpSeqNoStable(commit.ppSeqNo):
             self.discard(commit,
                          "achieved stable checkpoint for Commit",
                          logger.debug)
             return
 
-        if self.isValidCommit(commit, sender):
->>>>>>> ad5e60c2
+        if self.validateCommit(commit, sender):
             self.stats.inc(TPCStat.CommitRcvd)
             self.addToCommits(commit, sender)
             logger.debug("{} processed incoming COMMIT{}".
@@ -846,7 +791,6 @@
             logger.trace("{} cannot return request to node: {}".
                          format(self, reason))
 
-<<<<<<< HEAD
     # def doPrePrepare(self, reqDigest: ReqDigest) -> None:
     #     """
     #     Broadcast a PRE-PREPARE to all the replicas.
@@ -863,7 +807,7 @@
     #                      "than high water mark {}".
     #                      format(self, (self.viewNo, self.lastPrePrepareSeqNo+1),
     #                             self.H))
-    #         self.stashingWhileOutsideWaterMarks.append(reqDigest)
+    #         self.stashOutsideWatermarks(reqDigest)
     #         return
     #     self.lastPrePrepareSeqNo += 1
     #     tm = time.time()*1000
@@ -878,39 +822,6 @@
     #     self.sentPrePrepares[self.viewNo, self.lastPrePrepareSeqNo] = (reqDigest.key,
     #                                                                    tm)
     #     self.send(prePrepareReq, TPCStat.PrePrepareSent)
-=======
-    def doPrePrepare(self, reqDigest: ReqDigest) -> None:
-        """
-        Broadcast a PRE-PREPARE to all the replicas.
-
-        :param reqDigest: a tuple with elements identifier, reqId, and digest
-        """
-        if not self.node.isParticipating:
-            logger.error("Non participating node is attempting PRE-PREPARE. "
-                         "This should not happen.")
-            return
-
-        if self.lastPrePrepareSeqNo == self.H:
-            logger.debug("{} stashing PRE-PREPARE {} since outside greater "
-                         "than high water mark {}".
-                         format(self, (self.viewNo, self.lastPrePrepareSeqNo+1),
-                                self.H))
-            self.stashOutsideWatermarks(reqDigest)
-            return
-        self.lastPrePrepareSeqNo += 1
-        tm = time.time()*1000
-        logger.debug("{} Sending PRE-PREPARE {} at {}".
-                     format(self, (self.viewNo, self.lastPrePrepareSeqNo),
-                            time.perf_counter()))
-        prePrepareReq = PrePrepare(self.instId,
-                                   self.viewNo,
-                                   self.lastPrePrepareSeqNo,
-                                   *reqDigest,
-                                   tm)
-        self.sentPrePrepares[self.viewNo, self.lastPrePrepareSeqNo] = (reqDigest.key,
-                                                                       tm)
-        self.send(prePrepareReq, TPCStat.PrePrepareSent)
->>>>>>> ad5e60c2
 
     def doPrepare(self, pp: PrePrepare):
         logger.debug("{} Sending PREPARE {} at {}".
@@ -1111,11 +1022,7 @@
                 raise SuspiciousNode(sender, Suspicions.DUPLICATE_PR_SENT, prepare)
             # If PRE-PREPARE was not sent for this PREPARE, certainly
             # malicious behavior
-<<<<<<< HEAD
             elif not ppReq:
-=======
-            if key not in ppReqs:
->>>>>>> ad5e60c2
                 raise SuspiciousNode(sender, Suspicions.UNKNOWN_PR_SENT, prepare)
 
         if primaryStatus is None and not ppReq:
@@ -1153,11 +1060,11 @@
         lastSeqNo = 0
         lastPp = None
         if self.sentPrePrepares:
-            (_, s), pp = self.sentPrePrepares.peekitem()
+            (_, s), pp = self.peekitem(self.sentPrePrepares, -1)
             lastSeqNo = s
             lastPp = pp
         if self.prePrepares:
-            (_, s), pp = self.prePrepares.peekitem()
+            (_, s), pp = self.peekitem(self.prePrepares, -1)
             if s > lastSeqNo:
                 lastSeqNo = s
                 lastPp = pp
@@ -1208,20 +1115,11 @@
             return False
         elif self.commits.hasCommitFrom(commit, sender):
             raise SuspiciousNode(sender, Suspicions.DUPLICATE_CM_SENT, commit)
-<<<<<<< HEAD
         # elif commit.digest != self.getDigestFor3PhaseKey(ThreePhaseKey(*key)):
         #     raise SuspiciousNode(sender, Suspicions.CM_DIGEST_WRONG, commit)
         # elif key in ppReqs and commit.ppTime != ppReqs[key][1]:
         #     raise SuspiciousNode(sender, Suspicions.CM_TIME_WRONG,
         #                          commit)
-=======
-        elif commit.digest != self.getDigestFor3PhaseKey(ThreePhaseKey(*key)):
-
-            raise SuspiciousNode(sender, Suspicions.CM_DIGEST_WRONG, commit)
-        elif key in ppReqs and commit.ppTime != ppReqs[key][1]:
-            raise SuspiciousNode(sender, Suspicions.CM_TIME_WRONG,
-                                 commit)
->>>>>>> ad5e60c2
         else:
             return True
 
@@ -1302,8 +1200,6 @@
         return True
 
     def orderStashedCommits(self):
-        # TODO: What if the first few commits were out of order and stashed?
-        # `self.ordered` would be empty
         logger.debug('{} trying to order from stashed commits. {} {}'.
                      format(self, self.ordered, self.stashedCommitsForOrdering))
         if self.ordered:
@@ -1355,7 +1251,6 @@
         """
         key = (commit.viewNo, commit.ppSeqNo)
         logger.debug("{} trying to order COMMIT{}".format(self, key))
-<<<<<<< HEAD
         # reqKey = self.getReqKeyFrom3PhaseKey(key)   # type: Tuple
         # digest = self.getDigestFor3PhaseKey(key)
         # if not digest:
@@ -1365,15 +1260,6 @@
         ppReq = self.getPrePrepare(*key)
         assert ppReq
         self.doOrder(ppReq)
-=======
-        reqKey = self.getReqKeyFrom3PhaseKey(key)   # type: Tuple
-        digest = self.getDigestFor3PhaseKey(key)
-        if not digest:
-            logger.error("{} did not find digest for {}, request key {}".
-                         format(self, key, reqKey))
-            return False
-        self.doOrder(*key, *reqKey, digest, commit.ppTime)
->>>>>>> ad5e60c2
         return True
 
     def doOrder(self, pp: PrePrepare):
@@ -1391,91 +1277,8 @@
         self.send(ordered, TPCStat.OrderSent)
         if key in self.stashingWhileCatchingUp:
             self.stashingWhileCatchingUp.remove(key)
-<<<<<<< HEAD
-        logger.debug("{} ordered request {}".format(self, *key))
-        # self.addToCheckpoint(ppSeqNo, digest)
-
-    # def processCheckpoint(self, msg: Checkpoint, sender: str):
-    #     if self.checkpoints:
-    #         seqNo = msg.seqNo
-    #         _, firstChk = self.firstCheckPoint
-    #         if firstChk.isStable:
-    #             if firstChk.seqNo == seqNo:
-    #                 self.discard(msg, reason="Checkpoint already stable",
-    #                              logMethod=logger.debug)
-    #                 return
-    #             if firstChk.seqNo > seqNo:
-    #                 self.discard(msg, reason="Higher stable checkpoint present",
-    #                              logMethod=logger.debug)
-    #                 return
-    #         for state in self.checkpoints.values():
-    #             if state.seqNo == seqNo:
-    #                 if state.digest == msg.digest:
-    #                     state.receivedDigests[sender] = msg.digest
-    #                     break
-    #                 else:
-    #                     logger.error("{} received an incorrect digest {} for "
-    #                                  "checkpoint {} from {}".format(self,
-    #                                                                 msg.digest,
-    #                                                                 seqNo,
-    #                                                                 sender))
-    #                     return
-    #         if len(state.receivedDigests) == 2*self.f:
-    #             self.markCheckPointStable(msg.seqNo)
-    #     else:
-    #         self.discard(msg, reason="No checkpoints present to tally",
-    #                      logMethod=logger.warn)
-    #
-    # def _newCheckpointState(self, ppSeqNo, digest) -> CheckpointState:
-    #     s, e = ppSeqNo, ppSeqNo + self.config.CHK_FREQ - 1
-    #     logger.debug("{} adding new checkpoint state for {}".
-    #                  format(self, (s, e)))
-    #     state = CheckpointState(ppSeqNo, [digest, ], None, {}, False)
-    #     self.checkpoints[s, e] = state
-    #     return state
-    #
-    # def addToCheckpoint(self, ppSeqNo, digest):
-    #     for (s, e) in self.checkpoints.keys():
-    #         if s <= ppSeqNo <= e:
-    #             state = self.checkpoints[s, e]  # type: CheckpointState
-    #             state.digests.append(digest)
-    #             state = updateNamedTuple(state, seqNo=ppSeqNo)
-    #             self.checkpoints[s, e] = state
-    #             break
-    #     else:
-    #         state = self._newCheckpointState(ppSeqNo, digest)
-    #         s, e = ppSeqNo, ppSeqNo + self.config.CHK_FREQ
-    #
-    #     if len(state.digests) == self.config.CHK_FREQ:
-    #         state = updateNamedTuple(state, digest=serialize(state.digests),
-    #                                  digests=[])
-    #         self.checkpoints[s, e] = state
-    #         self.send(Checkpoint(self.instId, self.viewNo, ppSeqNo,
-    #                              state.digest))
-    #
-    # def markCheckPointStable(self, seqNo):
-    #     previousCheckpoints = []
-    #     for (s, e), state in self.checkpoints.items():
-    #         if e == seqNo:
-    #             state = updateNamedTuple(state, isStable=True)
-    #             self.checkpoints[s, e] = state
-    #             break
-    #         else:
-    #             previousCheckpoints.append((s, e))
-    #     else:
-    #         logger.error("{} could not find {} in checkpoints".
-    #                      format(self, seqNo))
-    #         return
-    #     self.h = seqNo
-    #     for k in previousCheckpoints:
-    #         logger.debug("{} removing previous checkpoint {}".format(self, k))
-    #         self.checkpoints.pop(k)
-    #     self.gc(seqNo)
-    #     logger.debug("{} marked stable checkpoint {}".format(self, (s, e)))
-    #     self.processStashedMsgsForNewWaterMarks()
-=======
-        logger.debug("{} ordered request {}".format(self, (viewNo, ppSeqNo)))
-        self.addToCheckpoint(ppSeqNo, digest)
+        logger.debug("{} ordered request {}".format(self, key))
+        self.addToCheckpoint(pp.ppSeqNo, pp.digest)
 
     def processCheckpoint(self, msg: Checkpoint, sender: str):
         logger.debug('{} received checkpoint {} from {}'.
@@ -1554,7 +1357,6 @@
         self.gc(seqNo)
         logger.debug("{} marked stable checkpoint {}".format(self, (s, e)))
         self.processStashedMsgsForNewWaterMarks()
->>>>>>> ad5e60c2
 
     def checkIfCheckpointStable(self, key: Tuple[int, int]):
         ckState = self.checkpoints[key]
@@ -1582,75 +1384,43 @@
                      format(self, i, key))
         return i
 
-    def gc(self, tillSeqNo):
-        logger.debug("{} cleaning up till {}".format(self, tillSeqNo))
-        tpcKeys = set()
-        reqKeys = set()
-        for (v, p), (reqKey, _) in self.sentPrePrepares.items():
-            if p <= tillSeqNo:
-                tpcKeys.add((v, p))
-                reqKeys.add(reqKey)
-        for (v, p), pp in self.prePrepares.items():
-            if p <= tillSeqNo:
-                tpcKeys.add((v, p))
-                reqKeys.add(reqKey)
-
-        logger.debug("{} found {} 3 phase keys to clean".
-                     format(self, len(tpcKeys)))
-        logger.debug("{} found {} request keys to clean".
-                     format(self, len(reqKeys)))
-
-        for k in tpcKeys:
-            self.sentPrePrepares.pop(k, None)
-            self.prePrepares.pop(k, None)
-            self.prepares.pop(k, None)
-            self.commits.pop(k, None)
-            # if k in self.ordered:
-            #     self.ordered.remove(k)
-
-        for k in reqKeys:
-            self.requests[k].forwardedTo -= 1
-            if self.requests[k].forwardedTo == 0:
-                logger.debug('{} clearing requests {} from previous checkpoints'.
-                             format(self, len(reqKeys)))
-                self.requests.pop(k)
+    # TODO: This needs to be worked ASAP
+    # def gc(self, tillSeqNo):
+    #     logger.debug("{} cleaning up till {}".format(self, tillSeqNo))
+    #     tpcKeys = set()
+    #     reqKeys = set()
+    #     for (v, p), (reqKey, _) in self.sentPrePrepares.items():
+    #         if p <= tillSeqNo:
+    #             tpcKeys.add((v, p))
+    #             reqKeys.add(reqKey)
+    #     for (v, p), pp in self.prePrepares.items():
+    #         if p <= tillSeqNo:
+    #             tpcKeys.add((v, p))
+    #             reqKeys.add(reqKey)
+    #
+    #     logger.debug("{} found {} 3 phase keys to clean".
+    #                  format(self, len(tpcKeys)))
+    #     logger.debug("{} found {} request keys to clean".
+    #                  format(self, len(reqKeys)))
+    #
+    #     for k in tpcKeys:
+    #         self.sentPrePrepares.pop(k, None)
+    #         self.prePrepares.pop(k, None)
+    #         self.prepares.pop(k, None)
+    #         self.commits.pop(k, None)
+    #         # if k in self.ordered:
+    #         #     self.ordered.remove(k)
+    #
+    #     for k in reqKeys:
+    #         self.requests[k].forwardedTo -= 1
+    #         if self.requests[k].forwardedTo == 0:
+    #             logger.debug('{} clearing requests {} from previous checkpoints'.
+    #                          format(self, len(reqKeys)))
+    #             self.requests.pop(k)
 
     def stashOutsideWatermarks(self, item: Union[ReqDigest, Tuple]):
         self.stashingWhileOutsideWaterMarks.append(item)
 
-<<<<<<< HEAD
-    # def processStashedMsgsForNewWaterMarks(self):
-    #     while self.stashingWhileOutsideWaterMarks:
-    #         item = self.stashingWhileOutsideWaterMarks.pop()
-    #         logger.debug("{} processing stashed item {} after new stable "
-    #                      "checkpoint".format(self, item))
-    #
-    #         if isinstance(item, ReqDigest):
-    #             self.doPrePrepare(item)
-    #         elif isinstance(item, tuple) and len(tuple) == 2:
-    #             self.dispatchThreePhaseMsg(*item)
-    #         else:
-    #             logger.error("{} cannot process {} "
-    #                          "from stashingWhileOutsideWaterMarks".
-    #                          format(self, item))
-
-    # @property
-    # def firstCheckPoint(self) -> Tuple[Tuple[int, int], CheckpointState]:
-    #     if not self.checkpoints:
-    #         return None
-    #     else:
-    #         return self.checkpoints.peekitem(0)
-    #
-    # @property
-    # def lastCheckPoint(self) -> Tuple[Tuple[int, int], CheckpointState]:
-    #     if not self.checkpoints:
-    #         return None
-    #     else:
-    #         return self.checkpoints.peekitem(-1)
-    #
-    # def isPpSeqNoAcceptable(self, ppSeqNo: int):
-    #     return self.h < ppSeqNo <= self.H
-=======
     def processStashedMsgsForNewWaterMarks(self):
         # `stashingWhileOutsideWaterMarks` can grow from methods called in the
         # loop below, so `stashingWhileOutsideWaterMarks` might never
@@ -1710,7 +1480,6 @@
 
     def isPpSeqNoBetweenWaterMarks(self, ppSeqNo: int):
         return self.h < ppSeqNo <= self.H
->>>>>>> ad5e60c2
 
     def addToOrdered(self, viewNo: int, ppSeqNo: int):
         self.ordered.add((viewNo, ppSeqNo))
