--- conflicted
+++ resolved
@@ -1,13 +1,5 @@
 import asyncio
-<<<<<<< HEAD
-import heapq
-import importlib
 import logging
-import math
-import operator
-=======
-import logging
->>>>>>> 1b247757
 import os
 import random
 import shutil
