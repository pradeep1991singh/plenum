import asyncio
import json
import os
import random
import shutil
import time
from binascii import unhexlify
from collections import deque, defaultdict
from functools import partial
from hashlib import sha256
from typing import Dict, Any, Mapping, Iterable, List, Optional, \
    Sequence, Set, Tuple
from contextlib import closing

import pyorient
from raet.raeting import AutoMode

from ledger.compact_merkle_tree import CompactMerkleTree
from ledger.serializers.compact_serializer import CompactSerializer
from ledger.stores.file_hash_store import FileHashStore
from ledger.stores.hash_store import HashStore
from ledger.stores.memory_hash_store import MemoryHashStore
from ledger.util import F
from plenum.client.wallet import Wallet
from plenum.common.exceptions import SuspiciousNode, SuspiciousClient, \
    MissingNodeOp, InvalidNodeOp, InvalidNodeMsg, InvalidClientMsgType, \
    InvalidClientOp, InvalidClientRequest, BaseExc, \
    InvalidClientMessageException, RaetKeysNotFoundException as REx, BlowUp
from plenum.common.has_file_storage import HasFileStorage
from plenum.common.ledger_manager import LedgerManager
from plenum.common.log import getlogger
from plenum.common.motor import Motor
from plenum.common.plugin_helper import loadPlugins
from plenum.common.raet import isLocalKeepSetup
from plenum.common.ratchet import Ratchet
from plenum.common.signer import Signer
from plenum.common.signer_simple import SimpleSigner
from plenum.common.stacked import NodeStack, ClientStack
from plenum.common.startable import Status, Mode, LedgerState
from plenum.common.state import PruningState
from plenum.common.throttler import Throttler
from plenum.common.txn import TXN_TYPE, TXN_ID, TXN_TIME, POOL_TXN_TYPES, \
    TARGET_NYM, ROLE, STEWARD, NYM, VERKEY
from plenum.common.txn_util import getTxnOrderedFields, reqToTxn
from plenum.common.types import Propagate, \
    Reply, Nomination, OP_FIELD_NAME, TaggedTuples, Primary, \
    Reelection, PrePrepare, Prepare, Commit, \
    Ordered, RequestAck, InstanceChange, Batch, OPERATION, BlacklistMsg, f, \
    RequestNack, CLIENT_BLACKLISTER_SUFFIX, NODE_BLACKLISTER_SUFFIX, HA, \
    NODE_SECONDARY_STORAGE_SUFFIX, NODE_PRIMARY_STORAGE_SUFFIX, HS_ORIENT_DB, \
    HS_FILE, NODE_HASH_STORE_SUFFIX, LedgerStatus, ConsistencyProof, \
    CatchupReq, CatchupRep, CLIENT_STACK_SUFFIX, \
    PLUGIN_TYPE_VERIFICATION, PLUGIN_TYPE_PROCESSING, PoolLedgerTxns, \
    ConsProofRequest, ElectionType, ThreePhaseType, ThreePCState, \
    POOL_LEDGER_ID, DOMAIN_LEDGER_ID, Reject
from plenum.common.request import Request
from plenum.common.util import MessageProcessor, friendlyEx, getMaxFailures
from plenum.common.config_util import getConfig
from plenum.common.verifier import DidVerifier
from plenum.common.txn import DATA, ALIAS, NODE_IP
from plenum.common.ledger import Ledger
from plenum.persistence.orientdb_hash_store import OrientDbHashStore
from plenum.persistence.orientdb_store import OrientDbStore
from plenum.persistence.secondary_storage import SecondaryStorage
from plenum.persistence.verkey_store import VerkeyStore
from plenum.persistence.storage import Storage, initStorage
from plenum.server import primary_elector
from plenum.server import replica
from plenum.server.blacklister import Blacklister
from plenum.server.blacklister import SimpleBlacklister
from plenum.server.client_authn import ClientAuthNr, SimpleAuthNr
from plenum.server.domain_req_handler import DomainReqHandler
from plenum.server.has_action_queue import HasActionQueue
from plenum.server.instances import Instances
from plenum.server.models import InstanceChanges
from plenum.server.monitor import Monitor
from plenum.server.plugin.has_plugin_loader_helper import PluginLoaderHelper
from plenum.server.pool_manager import HasPoolManager, TxnPoolManager, \
    RegistryPoolManager
from plenum.server.primary_decider import PrimaryDecider
from plenum.server.primary_elector import PrimaryElector
from plenum.server.propagator import Propagator
from plenum.server.req_id_to_txn import ReqIdrToTxnLevelDB
from plenum.server.router import Router
from plenum.server.suspicion_codes import Suspicions
from plenum.server.notifier_plugin_manager import notifierPluginTriggerEvents, \
    PluginManager

pluginManager = PluginManager()
logger = getlogger()


class Node(HasActionQueue, Motor, Propagator, MessageProcessor, HasFileStorage,
           HasPoolManager, PluginLoaderHelper):
    """
    A node in a plenum system. Nodes communicate with each other via the
    RAET protocol. https://github.com/saltstack/raet
    """

    suspicions = {s.code: s.reason for s in Suspicions.getList()}
    keygenScript = "init_plenum_raet_keep"

    def __init__(self,
                 name: str,
                 nodeRegistry: Dict[str, HA]=None,
                 clientAuthNr: ClientAuthNr=None,
                 ha: HA=None,
                 cliname: str=None,
                 cliha: HA=None,
                 basedirpath: str=None,
                 primaryDecider: PrimaryDecider = None,
                 pluginPaths: Iterable[str]=None,
                 storage: Storage=None,
                 config=None):

        """
        Create a new node.

        :param nodeRegistry: names and host addresses of all nodes in the pool
        :param clientAuthNr: client authenticator implementation to be used
        :param basedirpath: path to the base directory used by `nstack` and
            `cstack`
        :param primaryDecider: the mechanism to be used to decide the primary
        of a protocol instance
        """
        self.created = time.time()
        self.name = name
        self.config = config or getConfig()
        self.basedirpath = basedirpath or config.baseDir
        self.dataDir = self.config.nodeDataDir or "data/nodes"

        HasFileStorage.__init__(self, name, baseDir=self.basedirpath,
                                dataDir=self.dataDir)
        self.__class__.ensureKeysAreSetup(name, basedirpath)
        self.opVerifiers = self.getPluginsByType(pluginPaths,
                                                 PLUGIN_TYPE_VERIFICATION)
        self.reqProcessors = self.getPluginsByType(pluginPaths,
                                                   PLUGIN_TYPE_PROCESSING)

        self.clientAuthNr = clientAuthNr or self.defaultAuthNr()

        self.requestExecuter = defaultdict(lambda: self.doCustomAction)

        Motor.__init__(self)

        self.hashStore = self.getHashStore(self.name)
        self.initDomainLedger()
        self.primaryStorage = storage or self.getPrimaryStorage()
        self.ledgerManager = self.getLedgerManager()
        self.states = {}  # type: Dict[int, PruningState]

        self.ledgerManager.addLedger(DOMAIN_LEDGER_ID, self.domainLedger,
                                     postCatchupCompleteClbk=self.postDomainLedgerCaughtUp,
                                     postTxnAddedToLedgerClbk=self.postTxnFromCatchupAddedToLedger)
        self.states[DOMAIN_LEDGER_ID] = self.loadDomainState()
        self.reqHandler = self.getDomainReqHandler()
        self.initDomainState()

        self.addGenesisNyms()

        self.initPoolManager(nodeRegistry, ha, cliname, cliha)

        if isinstance(self.poolManager, RegistryPoolManager):
            self.mode = Mode.discovered
        else:
            self.mode = None  # type: Optional[Mode]

        self.nodeReg = self.poolManager.nodeReg

        # noinspection PyCallingNonCallable
        self.nodestack = self.nodeStackClass(self.poolManager.nstack,
                                             self.handleOneNodeMsg,
                                             self.nodeReg)
        self.nodestack.onConnsChanged = self.onConnsChanged

        # noinspection PyCallingNonCallable
        self.clientstack = self.clientStackClass(self.poolManager.cstack,
                                                 self.handleOneClientMsg)

        self.cliNodeReg = self.poolManager.cliNodeReg

        HasActionQueue.__init__(self)
        # Motor.__init__(self)
        Propagator.__init__(self)

        self.primaryDecider = primaryDecider

        self.nodeInBox = deque()
        self.clientInBox = deque()

        self.setF()

        self.replicas = []  # type: List[replica.Replica]

        self.instanceChanges = InstanceChanges()

        self.viewNo = 0                             # type: int

        self.rank = self.getRank(self.name, self.nodeReg)

        self.elector = None  # type: PrimaryDecider

        self.forwardedRequests = set()  # type: Set[Tuple[(str, int)]]

        self.instances = Instances()

        # Requests that are to be given to the replicas by the node. Each
        # element of the list is a deque for the replica with number equal to
        # its index in the list and each element of the deque is a named tuple
        self.msgsToReplicas = []  # type: List[deque]

        # Requests that are to be given to the elector by the node
        self.msgsToElector = deque()

        nodeRoutes = [(Propagate, self.processPropagate),
                      (InstanceChange, self.processInstanceChange)]

        nodeRoutes.extend((msgTyp, self.sendToElector) for msgTyp in
                          [Nomination, Primary, Reelection])

        nodeRoutes.extend((msgTyp, self.sendToReplica) for msgTyp in
                          [PrePrepare, Prepare, Commit,
                           ThreePCState])

        self.perfCheckFreq = self.config.PerfCheckFreq
        self.nodeRequestSpikeMonitorData = {
            'value': 0,
            'cnt': 0,
            'accum': 0
        }

        # TODO: Create a RecurringCaller that takes a method to call after
        # every `n` seconds, also support start and stop methods
        # self._schedule(self.checkPerformance, self.perfCheckFreq)
        self.startRepeating(self.checkPerformance, self.perfCheckFreq)
        self.startRepeating(self.checkNodeRequestSpike,
                            self.config
                            .notifierEventTriggeringConfig[
                                'nodeRequestSpike']['freq'])

        self.initInsChngThrottling()

        self.clientBlacklister = SimpleBlacklister(
            self.name + CLIENT_BLACKLISTER_SUFFIX)  # type: Blacklister

        self.nodeBlacklister = SimpleBlacklister(
            self.name + NODE_BLACKLISTER_SUFFIX)  # type: Blacklister

        self.nodeInfo = {
            'data': {}
        }

        self.monitor = Monitor(self.name,
                               Delta=self.config.DELTA,
                               Lambda=self.config.LAMBDA,
                               Omega=self.config.OMEGA,
                               instances=self.instances,
                               nodestack=self.nodestack,
                               blacklister=self.nodeBlacklister,
                               nodeInfo=self.nodeInfo,
                               notifierEventTriggeringConfig=self.
                               config.notifierEventTriggeringConfig,
                               pluginPaths=pluginPaths)

        # BE CAREFUL HERE
        # This controls which message types are excluded from signature
        # verification. These are still subject to RAET's signature verification
        # but client signatures will not be checked on these. Expressly
        # prohibited from being in this is ClientRequest and Propagation,
        # which both require client signature verification
        self.authnWhitelist = (Nomination, Primary, Reelection,
                               Batch,
                               PrePrepare, Prepare,
                               Commit, InstanceChange, LedgerStatus,
                               ConsistencyProof, CatchupReq, CatchupRep,
                               ConsProofRequest, ThreePCState)

        # Map of request identifier, request id to client name. Used for
        # dispatching the processed requests to the correct client remote
        # TODO: This should be persisted in
        # case the node crashes before sending the reply to the client
        self.requestSender = {}     # Dict[Tuple[str, int], str]

<<<<<<< HEAD
=======
        self.hashStore = self.getHashStore(self.name)
        self.initDomainLedger()
        self.primaryStorage = storage or self.getPrimaryStorage()
        self.secondaryStorage = self.getSecondaryStorage()
        self.addGenesisNyms()
        self.ledgerManager = self.getLedgerManager()
        self.verkeyStore = self.getVerkeyStore()

>>>>>>> c9242d3f
        if isinstance(self.poolManager, TxnPoolManager):
            self.ledgerManager.addLedger(POOL_LEDGER_ID, self.poolLedger,
                postCatchupCompleteClbk=self.postPoolLedgerCaughtUp,
                postTxnAddedToLedgerClbk=self.postTxnFromCatchupAddedToLedger)
            self.states[POOL_LEDGER_ID] = self.poolManager.state

        nodeRoutes.extend([
            (LedgerStatus, self.ledgerManager.processLedgerStatus),
            (ConsistencyProof, self.ledgerManager.processConsistencyProof),
            (ConsProofRequest, self.ledgerManager.processConsistencyProofReq),
            (CatchupReq, self.ledgerManager.processCatchupReq),
            (CatchupRep, self.ledgerManager.processCatchupRep)
        ])

        self.nodeMsgRouter = Router(*nodeRoutes)

        self.clientMsgRouter = Router(
            (Request, self.processRequest),
            (LedgerStatus, self.ledgerManager.processLedgerStatus),
            (CatchupReq, self.ledgerManager.processCatchupReq),
        )

        # Ordered requests received from replicas while the node was not
        # participating
        self.stashedOrderedReqs = deque()

        # Set of (identifier, reqId) of all transactions that were received
        # while catching up. Used to detect overlap between stashed requests
        # and received replies while catching up.
        self.reqsFromCatchupReplies = set()

        # Any messages that are intended for protocol instances not created.
        # Helps in cases where a new protocol instance have been added by a
        # majority of nodes due to joining of a new node, but some slow nodes
        # are not aware of it. Key is instance id and value is a deque
        # TODO: Do GC for `msgsForFutureReplicas`
        self.msgsForFutureReplicas = {}

        # Any messages that are intended for view numbers higher than the
        # current view.
        # TODO: Do GC for `msgsForFutureViews`
        self.msgsForFutureViews = {}

        self.adjustReplicas()

        tp = loadPlugins(self.basedirpath)
        logger.debug("total plugins loaded in node: {}".format(tp))
        # TODO: this is already happening in `start`, why here then?
        self.logNodeInfo()
        self._id = None
        self._wallet = None
        self.seqNoDB = self.loadSeqNoDB()

    @property
    def id(self):
        if not self._id and isinstance(self.poolManager, TxnPoolManager):
            for txn in self.poolLedger.getAllTxn().values():
                if self.name == txn[DATA][ALIAS]:
                    self._id = txn[TARGET_NYM]
        return self._id

    @property
    def wallet(self):
        if not self._wallet:
            wallet = Wallet(self.name)
            signer = SimpleSigner(seed=self.nodestack.local.signer.keyraw)
            wallet.addIdentifier(signer=signer)
            self._wallet = wallet
        return self._wallet

    def initPoolManager(self, nodeRegistry, ha, cliname, cliha):
        HasPoolManager.__init__(self, nodeRegistry, ha, cliname, cliha)

    def __repr__(self):
        return self.name

    def getDomainReqHandler(self):
        return DomainReqHandler(self.domainLedger,
                                self.states[DOMAIN_LEDGER_ID],
                                self.reqProcessors)

    def loadSeqNoDB(self):
        dbPath = os.path.join(self.dataLocation, self.config.seqNoDB)
        return ReqIdrToTxnLevelDB(dbPath)

    # noinspection PyAttributeOutsideInit
    def setF(self):
        nodeNames = set(self.nodeReg.keys())
        self.allNodeNames = nodeNames.union({self.name, })
        self.totalNodes = len(self.allNodeNames)
        self.f = getMaxFailures(self.totalNodes)
        self.requiredNumberOfInstances = self.f + 1  # per RBFT
        self.minimumNodes = (2 * self.f) + 1  # minimum for a functional pool

    @property
    def poolLedger(self):
        return self.poolManager.ledger if isinstance(self.poolManager,
                                                     TxnPoolManager) \
            else None

    @property
    def domainLedger(self):
        return self.primaryStorage

    @property
    def poolLedgerStatus(self):
        return LedgerStatus(POOL_LEDGER_ID, self.poolLedger.size,
                            self.poolLedger.root_hash) \
            if self.poolLedger else None

    @property
    def domainLedgerStatus(self):
        return LedgerStatus(DOMAIN_LEDGER_ID, self.domainLedger.size,
                            self.domainLedger.root_hash)

    def getLedgerRootHash(self, ledgerId, isCommitted=True):
        ledger = self.ledgerManager.ledgers.get(ledgerId)
        if not ledger:
            raise RuntimeError('Ledger with id {} does not exist')
        ledger = ledger['ledger']
        if isCommitted:
            return ledger.root_hash
        else:
            return ledger.uncommittedRootHash or ledger.root_hash

    def stateRootHash(self, ledgerId, isCommitted=True):
        state = self.states.get(ledgerId)
        if not state:
            raise RuntimeError('State with id {} does not exist')
        return state.committedHeadHash if isCommitted else state.headHash

    @property
    def isParticipating(self):
        return self.mode == Mode.participating

    @property
    def nodeStackClass(self) -> NodeStack:
        return NodeStack

    @property
    def clientStackClass(self) -> ClientStack:
        return ClientStack

    def getPrimaryStorage(self):
        """
        This is usually an implementation of Ledger
        """
        if self.config.primaryStorage is None:
            fields = getTxnOrderedFields()
            return Ledger(CompactMerkleTree(hashStore=self.hashStore),
                          dataDir=self.dataLocation,
                          serializer=CompactSerializer(fields=fields),
                          fileName=self.config.domainTransactionsFile,
                          ensureDurability=self.config.EnsureLedgerDurability)
        else:
            return initStorage(self.config.primaryStorage,
                               name=self.name+NODE_PRIMARY_STORAGE_SUFFIX,
                               dataDir=self.dataLocation,
                               config=self.config)

    def getHashStore(self, name) -> HashStore:
        """
        Create and return a hashStore implementation based on configuration
        """
        hsConfig = self.config.hashStore['type'].lower()
        if hsConfig == HS_FILE:
            return FileHashStore(dataDir=self.dataLocation,
                                 fileNamePrefix=NODE_HASH_STORE_SUFFIX)
        elif hsConfig == HS_ORIENT_DB:
            if hasattr(self, '_orientDbStore'):
                store = self._orientDbStore
            else:
                store = self._getOrientDbStore(name,
                                               pyorient.DB_TYPE_GRAPH)
            return OrientDbHashStore(store)
        else:
            return MemoryHashStore()

    def getSecondaryStorage(self) -> SecondaryStorage:
        """
        Create and return an instance of secondaryStorage to be
        used by this Node.
        """
        if self.config.secondaryStorage:
            return initStorage(self.config.secondaryStorage,
                               name=self.name+NODE_SECONDARY_STORAGE_SUFFIX,
                               dataDir=self.dataLocation,
                               config=self.config)
        else:
            return SecondaryStorage(txnStore=None,
                                    primaryStorage=self.primaryStorage)

    def _getOrientDbStore(self, name, dbType) -> OrientDbStore:
        """
        Helper method that creates an instance of OrientdbStore.

        :param name: name of the orientdb database
        :param dbType: orientdb database type
        :return: orientdb store
        """
        self._orientDbStore = OrientDbStore(
            user=self.config.OrientDB["user"],
            password=self.config.OrientDB["password"],
            host=self.config.OrientDB["host"],
            port=self.config.OrientDB["port"],
            dbName=name,
            dbType=dbType,
            storageType=pyorient.STORAGE_TYPE_PLOCAL)
        return self._orientDbStore

    def getLedgerManager(self):
        return LedgerManager(self, ownedByNode=True)

<<<<<<< HEAD
    def loadDomainState(self):
        return PruningState(os.path.join(self.dataLocation,
                                         self.config.domainStateDbName))

    @staticmethod
    def ledgerIdForRequest(request: Request):
        assert request.operation[TXN_TYPE]
        typ = request.operation[TXN_TYPE]
        return Node.ledgerId(typ)
=======
    def getVerkeyStore(self):
        return VerkeyStore(self.dataLocation)
>>>>>>> c9242d3f

    def start(self, loop):
        oldstatus = self.status
        if oldstatus in Status.going():
            logger.info("{} is already {}, so start has no effect".
                        format(self, self.status.name))
        else:
            super().start(loop)
            self.primaryStorage.start(loop,
                                      ensureDurability=
                                      self.config.EnsureLedgerDurability)
            self.nodestack.start()
            self.clientstack.start()

            self.elector = self.newPrimaryDecider()

            # if first time running this node
            if not self.nodestack.remotes:
                logger.info("{} first time running; waiting for key sharing..."
                            "".format(self))
            else:
                self.nodestack.maintainConnections()

            if isinstance(self.poolManager, RegistryPoolManager):
                # Node not using pool ledger so start syncing domain ledger
                self.mode = Mode.discovered
                self.ledgerManager.setLedgerCanSync(DOMAIN_LEDGER_ID, True)
            else:
                # Node using pool ledger so first sync pool ledger
                self.mode = Mode.starting
                self.ledgerManager.setLedgerCanSync(POOL_LEDGER_ID, True)

        self.logNodeInfo()

    @staticmethod
    def getRank(name: str, allNames: Sequence[str]):
        return sorted(allNames).index(name)

    def newPrimaryDecider(self):
        if self.primaryDecider:
            return self.primaryDecider
        else:
            return primary_elector.PrimaryElector(self)

    @property
    def connectedNodeCount(self) -> int:
        """
        The plus one is for this node, for example, if this node has three
        connections, then there would be four total nodes
        :return: number of connected nodes this one
        """
        return len(self.nodestack.conns) + 1

    def onStopping(self):
        """
        Actions to be performed on stopping the node.

        - Close the UDP socket of the nodestack
        """
        # Log stats should happen before any kind of reset or clearing
        self.logstats()

        self.reset()

        # Stop the txn store
        self.primaryStorage.stop()

        self.nodestack.stop()
        self.clientstack.stop()

        self.closeAllLevelDBs()

        self.mode = None
        if isinstance(self.poolManager, TxnPoolManager):
<<<<<<< HEAD
            self.ledgerManager.setLedgerState(POOL_LEDGER_ID,
                                              LedgerState.not_synced)
        self.ledgerManager.setLedgerState(DOMAIN_LEDGER_ID,
                                          LedgerState.not_synced)

    def closeAllLevelDBs(self):
        # Clear leveldb lock files
        logger.info("{} closing level dbs".format(self), extra={"cli": False})
        for ledgerId in self.ledgerManager.ledgers:
            state = self.getState(ledgerId)
            if state:
                state.close()
        if self.seqNoDB:
            self.seqNoDB.close()
=======
            self.ledgerManager.setLedgerState(0, LedgerState.not_synced)
        self.ledgerManager.setLedgerState(1, LedgerState.not_synced)
        self.verkeyStore.close()
>>>>>>> c9242d3f

    def reset(self):
        logger.info("{} reseting...".format(self), extra={"cli": False})
        self.nodestack.nextCheck = 0
        logger.debug("{} clearing aqStash of size {}".format(self,
                                                             len(self.aqStash)))
        self.nodestack.conns.clear()
        # TODO: Should `self.clientstack.conns` be cleared too
        # self.clientstack.conns.clear()
        self.aqStash.clear()
        self.actionQueue.clear()
        self.elector = None

    async def prod(self, limit: int=None) -> int:
        """.opened
        This function is executed by the node each time it gets its share of
        CPU time from the event loop.

        :param limit: the number of items to be serviced in this attempt
        :return: total number of messages serviced by this node
        """
        if self.isGoing():
            await self.nodestack.serviceLifecycle()
            self.clientstack.serviceClientStack()
        c = 0
        if self.status is not Status.stopped:
            c += await self.serviceReplicas(limit)
            c += await self.serviceNodeMsgs(limit)
            c += await self.serviceClientMsgs(limit)
            c += self._serviceActions()
            c += self.ledgerManager.service()
            c += self.monitor._serviceActions()
            c += await self.serviceElector()
            self.nodestack.flushOutBoxes()
        return c

    async def serviceReplicas(self, limit) -> int:
        """
        Execute `serviceReplicaMsgs`, `serviceReplicaOutBox` and
        `serviceReplicaInBox` with `limit` number of messages. See the
        respective functions for more information.

        :param limit: the maximum number of messages to process
        :return: the sum of messages successfully processed by
        serviceReplicaMsgs, serviceReplicaInBox and serviceReplicaOutBox
        """
        a = self.serviceReplicaMsgs(limit)
        b = await self.serviceReplicaOutBox(limit)
        c = self.serviceReplicaInBox(limit)
        return a + b + c

    async def serviceNodeMsgs(self, limit: int) -> int:
        """
        Process `limit` number of messages from the nodeInBox.

        :param limit: the maximum number of messages to process
        :return: the number of messages successfully processed
        """
        n = await self.nodestack.service(limit)
        await self.processNodeInBox()
        return n

    async def serviceClientMsgs(self, limit: int) -> int:
        """
        Process `limit` number of messages from the clientInBox.

        :param limit: the maximum number of messages to process
        :return: the number of messages successfully processed
        """
        c = await self.clientstack.service(limit)
        await self.processClientInBox()
        return c

    async def serviceElector(self) -> int:
        """
        Service the elector's inBox, outBox and action queues.

        :return: the number of messages successfully serviced
        """
        if not self.isReady():
            return 0
        o = self.serviceElectorOutBox()
        i = await self.serviceElectorInbox()
        a = self.elector._serviceActions()
        return o + i + a

    def onConnsChanged(self, joined: Set[str], left: Set[str]):
        """
        A series of operations to perform once a connection count has changed.

        - Set f to max number of failures this system can handle.
        - Set status to one of started, started_hungry or starting depending on
            the number of protocol instances.
        - Check protocol instances. See `checkInstances()`

        """
        if self.isGoing():
            if self.connectedNodeCount == self.totalNodes:
                self.status = Status.started
                self.stopKeySharing()
            elif self.connectedNodeCount >= self.minimumNodes:
                self.status = Status.started_hungry
            else:
                self.status = Status.starting
        self.elector.nodeCount = self.connectedNodeCount

        if self.isReady():
            self.checkInstances()
            # TODO: Should we only send election messages when lagged or
            # otherwise too?
            if isinstance(self.elector, PrimaryElector) and joined:
                msgs = self.elector.getElectionMsgsForLaggedNodes()
                logger.debug("{} has msgs {} for new nodes {}".
                             format(self, msgs, joined))
                for n in joined:
                    self.sendElectionMsgsToLaggingNode(n, msgs)
                    # Communicate current view number if any view change
                    # happened to the connected node
                    if self.viewNo > 0:
                        logger.debug("{} communicating view number {} to {}"
                                     .format(self, self.viewNo-1, n))
                        rid = self.nodestack.getRemote(n).uid
                        self.send(InstanceChange(self.viewNo), rid)

        # Send ledger status whether ready (connected to enough nodes) or not
        for n in joined:
            self.sendPoolLedgerStatus(n)
            # Send the domain ledger status only when it has discovered enough
            # peers otherwise very few peers will know that this node is lagging
            # behind and it will not receive sufficient consistency proofs to
            # verify the exact state of the ledger.
            if self.mode in (Mode.discovered, Mode.participating):
                self.sendDomainLedgerStatus(n)

    def newNodeJoined(self, txn):
        self.setF()
        if self.adjustReplicas() > 0:
            self.decidePrimaries()
        # TODO: Should tell the client after the new node has synced up its
        # ledgers
        # self.sendPoolInfoToClients(txn)

    def nodeLeft(self, txn):
        self.setF()
        if self.adjustReplicas():
            self.decidePrimaries()
        # TODO: Should tell the client after the new node has synced up its
        # ledgers
        # self.sendPoolInfoToClients(txn)

    def sendPoolInfoToClients(self, txn):
        logger.debug("{} sending new node info {} to all clients".format(self,
                                                                         txn))
        msg = PoolLedgerTxns(txn)
        self.clientstack.transmitToClients(msg,
                                           list(self.clientstack.connectedClients))

    @property
    def clientStackName(self):
        return self.getClientStackNameOfNode(self.name)

    @staticmethod
    def getClientStackNameOfNode(nodeName: str):
        return nodeName + CLIENT_STACK_SUFFIX

    def getClientStackHaOfNode(self, nodeName: str) -> HA:
        return self.cliNodeReg.get(self.getClientStackNameOfNode(nodeName))

    def sendElectionMsgsToLaggingNode(self, nodeName: str, msgs: List[Any]):
        rid = self.nodestack.getRemote(nodeName).uid
        for msg in msgs:
            logger.debug("{} sending election message {} to lagged node {}".
                         format(self, msg, nodeName))
            self.send(msg, rid)

    def _statusChanged(self, old: Status, new: Status) -> None:
        """
        Perform some actions based on whether this node is ready or not.

        :param old: the previous status
        :param new: the current status
        """
        pass

    def checkInstances(self) -> None:
        """
        Check if this node has the minimum required number of protocol
        instances, i.e. f+1. If not, add a replica. If no election is in
        progress, this node will try to nominate one of its replicas as primary.
        This method is called whenever a connection with a  new node is
        established.
        """
        logger.debug("{} choosing to start election on the basis of count {} "
                     "and nodes {}".format(self, self.connectedNodeCount,
                                           self.nodestack.conns))
        self._schedule(self.decidePrimaries)

    def adjustReplicas(self):
        newReplicas = 0
        while len(self.replicas) < self.requiredNumberOfInstances:
            self.addReplica()
            newReplicas += 1
            self.processStashedMsgsForReplica(len(self.replicas)-1)

        while len(self.replicas) > self.requiredNumberOfInstances:
            self.removeReplica()
            newReplicas -= 1

        return newReplicas

    def processStashedMsgsForReplica(self, instId: int):
        if instId not in self.msgsForFutureReplicas:
            return
        i = 0
        while self.msgsForFutureReplicas[instId]:
            msg, frm = self.msgsForFutureReplicas[instId].popleft()
            if isinstance(msg, ElectionType):
                self.sendToElector(msg, frm)
            elif isinstance(msg, ThreePhaseType):
                self.sendToReplica(msg, frm)
            else:
                self.discard(msg, reason="Unknown message type for replica id"
                             .format(instId), logMethod=logger.warn)
        logger.debug("{} processed {} stashed msgs for replica {}".
                     format(self, i, instId))

    def decidePrimaries(self):
        """
        Choose the primary replica for each protocol instance in the system
        using a PrimaryDecider.
        """
        self.elector.decidePrimaries()

    def createReplica(self, instId: int, isMaster: bool) -> 'replica.Replica':
        """
        Create a new replica with the specified parameters.
        This is a convenience method used to create replicas from a node
        instead of passing in replicas in the Node's constructor.

        :param instId: protocol instance number
        :param isMaster: does this replica belong to the master protocol
            instance?
        :return: a new instance of Replica
        """
        return replica.Replica(self, instId, isMaster)

    def addReplica(self):
        """
        Create and add a new replica to this node.
        If this is the first replica on this node, it will belong to the Master
        protocol instance.
        """
        instId = len(self.replicas)
        if len(self.replicas) == 0:
            isMaster = True
            instDesc = "master"
        else:
            isMaster = False
            instDesc = "backup"
        replica = self.createReplica(instId, isMaster)
        self.replicas.append(replica)
        self.msgsToReplicas.append(deque())
        self.monitor.addInstance()
        logger.display("{} added replica {} to instance {} ({})".
                       format(self, replica, instId, instDesc),
                       extra={"cli": True, "demo": True})
        return replica

    def removeReplica(self):
        replica = self.replicas[-1]
        self.replicas = self.replicas[:-1]
        self.msgsToReplicas = self.msgsToReplicas[:-1]
        self.monitor.addInstance()
        logger.display("{} removed replica {} from instance {}".
                       format(self, replica, replica.instId),
                       extra={"cli": True, "demo": True})
        return replica

    def serviceReplicaMsgs(self, limit: int=None) -> int:
        """
        Process `limit` number of replica messages.
        Here processing means appending to replica inbox.

        :param limit: the maximum number of replica messages to process
        :return: the number of replica messages processed
        """
        msgCount = 0
        for idx, replicaMsgs in enumerate(self.msgsToReplicas):
            while replicaMsgs and (not limit or msgCount < limit):
                msgCount += 1
                msg = replicaMsgs.popleft()
                self.replicas[idx].inBox.append(msg)
        return msgCount

    async def serviceReplicaOutBox(self, limit: int=None) -> int:
        """
        Process `limit` number of replica messages.
        Here processing means appending to replica inbox.

        :param limit: the maximum number of replica messages to process
        :return: the number of replica messages processed
        """
        msgCount = 0
        for replica in self.replicas:
            while replica.outBox and (not limit or msgCount < limit):
                msgCount += 1
                msg = replica.outBox.popleft()
                if isinstance(msg, (PrePrepare,
                                    Prepare,
                                    Commit)):
                    self.send(msg)
                elif isinstance(msg, Ordered):
                    # Checking for request in received catchup replies as a
                    # request ordering might have started when the node was not
                    # participating but by the time ordering finished, node
                    # might have started participating
                    recvd = self.gotInCatchupReplies(msg)
                    if self.isParticipating and not recvd:
                        self.processOrdered(msg)
                    else:
                        logger.debug("{} stashing {} since mode is {} and {}".
                                     format(self, msg, self.mode,
                                            recvd))
                        self.stashedOrderedReqs.append(msg)
                elif isinstance(msg, Reject):
                    reqKey = (msg.identifier, msg.reqId)
                    reject = Reject(*reqKey,
                                    self.reasonForClientFromException(msg.reason))
                    self.transmitToClient(reject, self.requestSender[reqKey])
                    self.doneProcessingReq(*reqKey)
                elif isinstance(msg, Exception):
                    self.processEscalatedException(msg)
                else:
                    logger.error("Received msg {} and don't know how to handle "
                                 "it".format(msg))
        return msgCount

    def serviceReplicaInBox(self, limit: int=None):
        """
        Process `limit` number of messages in the replica inbox for each replica
        on this node.

        :param limit: the maximum number of replica messages to process
        :return: the number of replica messages processed successfully
        """
        msgCount = 0
        for replica in self.replicas:
            msgCount += replica.serviceQueues(limit)
        return msgCount

    def serviceElectorOutBox(self, limit: int=None) -> int:
        """
        Service at most `limit` number of messages from the elector's outBox.

        :return: the number of messages successfully serviced.
        """
        msgCount = 0
        while self.elector.outBox and (not limit or msgCount < limit):
            msgCount += 1
            msg = self.elector.outBox.popleft()
            if isinstance(msg, (Nomination, Primary, Reelection)):
                self.send(msg)
            elif isinstance(msg, BlacklistMsg):
                nodeName = getattr(msg, f.NODE_NAME.nm)
                code = getattr(msg, f.SUSP_CODE.nm)
                self.reportSuspiciousNode(nodeName, code=code)
            else:
                logger.error("Received msg {} and don't know how to handle it".
                             format(msg))
        return msgCount

    async def serviceElectorInbox(self, limit: int=None) -> int:
        """
        Service at most `limit` number of messages from the elector's outBox.

        :return: the number of messages successfully serviced.
        """
        msgCount = 0
        while self.msgsToElector and (not limit or msgCount < limit):
            msgCount += 1
            msg = self.msgsToElector.popleft()
            self.elector.inBox.append(msg)
        await self.elector.serviceQueues(limit)
        return msgCount

    @property
    def hasPrimary(self) -> bool:
        """
        Does this node have a primary replica?

        :return: whether this node has a primary
        """
        return any(replica.isPrimary for replica in self.replicas)

    @property
    def primaryReplicaNo(self) -> Optional[int]:
        """
        Return the index of the primary or None if there's no primary among the
        replicas on this node.

        :return: index of the primary
        """
        for idx, replica in enumerate(self.replicas):
            if replica.isPrimary:
                return idx
        return None

    def msgHasAcceptableInstId(self, msg, frm) -> bool:
        """
        Return true if the instance id of message corresponds to a correct
        replica.

        :param msg: the node message to validate
        :return:
        """
        instId = getattr(msg, f.INST_ID.nm, None)
        if instId is None or not isinstance(instId, int) or instId < 0:
            return False
        if instId >= len(self.msgsToReplicas):
            if instId not in self.msgsForFutureReplicas:
                self.msgsForFutureReplicas[instId] = deque()
            self.msgsForFutureReplicas[instId].append((msg, frm))
            logger.debug("{} queueing message {} for future protocol "
                         "instance {}".format(self, msg, instId))
            return False
        return True

    def msgHasAcceptableViewNo(self, msg, frm) -> bool:
        """
        Return true if the view no of message corresponds to the current view
        no, or a view no in the past that the replicas know of or a view no in
        the future

        :param msg: the node message to validate
        :return:
        """
        viewNo = getattr(msg, f.VIEW_NO.nm, None)
        if viewNo is None or not isinstance(viewNo, int) or viewNo < 0:
            return False
        if viewNo < self.viewNo:
            self.discard(msg, "un-acceptable viewNo {}"
                         .format(viewNo), logMethod=logger.info)
        elif viewNo > self.viewNo:
            if viewNo not in self.msgsForFutureViews:
                self.msgsForFutureViews[viewNo] = deque()
            self.msgsForFutureViews[viewNo].append((msg, frm))
        else:
            return True
        return False

        # corrects = []
        # for r in self.replicas:
        #     if not r.primaryNames:
        #         # The replica and thus this node does not know any viewNos
        #         corrects.append(True)
        #         continue
        #     if viewNo in r.primaryNames.keys():
        #         # Replica has seen primary with this view no
        #         corrects.append(True)
        #     elif viewNo > max(r.primaryNames.keys()):
        #         # msg for a future view no
        #         corrects.append(True)
        #     else:
        #         # Replica has not seen any primary for this `viewNo` and its
        #         # less than the current `viewNo`
        #         corrects.append(False)
        # r = all(corrects)
        # if not r:
        #     self.discard(msg, "un-acceptable viewNo {}"
        #                  .format(viewNo), logMethod=logger.debug)
        # return r

    def sendToReplica(self, msg, frm):
        """
        Send the message to the intended replica.

        :param msg: the message to send
        :param frm: the name of the node which sent this `msg`
        """
        if self.msgHasAcceptableInstId(msg, frm) and \
                self.msgHasAcceptableViewNo(msg, frm):
            self.msgsToReplicas[msg.instId].append((msg, frm))

    def sendToElector(self, msg, frm):
        """
        Send the message to the intended elector.

        :param msg: the message to send
        :param frm: the name of the node which sent this `msg`
        """
        if self.msgHasAcceptableInstId(msg, frm) and \
                self.msgHasAcceptableViewNo(msg, frm):
            logger.debug("{} sending message to elector: {}".
                         format(self, (msg, frm)))
            self.msgsToElector.append((msg, frm))

    def handleOneNodeMsg(self, wrappedMsg):
        """
        Validate and process one message from a node.

        :param wrappedMsg: Tuple of message and the name of the node that sent
        the message
        """
        try:
            vmsg = self.validateNodeMsg(wrappedMsg)
            if vmsg:
                logger.info("{} msg validated {}".format(self, wrappedMsg))
                self.unpackNodeMsg(*vmsg)
            else:
                logger.info("{} non validated msg {}".format(self, wrappedMsg))
        except SuspiciousNode as ex:
            self.reportSuspiciousNodeEx(ex)
        except Exception as ex:
            msg, frm = wrappedMsg
            self.discard(msg, ex)

    def validateNodeMsg(self, wrappedMsg):
        """
        Validate another node's message sent to this node.

        :param wrappedMsg: Tuple of message and the name of the node that sent
        the message
        :return: Tuple of message from node and name of the node
        """
        msg, frm = wrappedMsg
        if self.isNodeBlacklisted(frm):
            self.discard(msg, "received from blacklisted node {}"
                         .format(frm), logger.info)
            return None

        op = msg.pop(OP_FIELD_NAME, None)
        if not op:
            raise MissingNodeOp
        cls = TaggedTuples.get(op, None)
        if not cls:
            raise InvalidNodeOp(op)
        try:
            cMsg = cls(**msg)
        except Exception as ex:
            raise InvalidNodeMsg from ex
        try:
            self.verifySignature(cMsg)
        except BaseExc as ex:
            raise SuspiciousNode(frm, ex, cMsg) from ex
        logger.debug("{} received node message from {}: {}".
                     format(self, frm, cMsg),
                     extra={"cli": False})
        return cMsg, frm

    def unpackNodeMsg(self, msg, frm) -> None:
        """
        If the message is a batch message validate each message in the batch,
        otherwise add the message to the node's inbox.

        :param msg: a node message
        :param frm: the name of the node that sent this `msg`
        """
        if isinstance(msg, Batch):
            logger.debug("{} processing a batch {}".format(self, msg))
            for m in msg.messages:
                self.handleOneNodeMsg((m, frm))
        else:
            self.postToNodeInBox(msg, frm)

    def postToNodeInBox(self, msg, frm):
        """
        Append the message to the node inbox

        :param msg: a node message
        :param frm: the name of the node that sent this `msg`
        """
        logger.debug("{} appending to nodeinxbox {}".format(self, msg))
        self.nodeInBox.append((msg, frm))

    async def processNodeInBox(self):
        """
        Process the messages in the node inbox asynchronously.
        """
        while self.nodeInBox:
            m = self.nodeInBox.popleft()
            try:
                await self.nodeMsgRouter.handle(m)
            except SuspiciousNode as ex:
                self.reportSuspiciousNodeEx(ex)
                self.discard(m, ex)

    def handleOneClientMsg(self, wrappedMsg):
        """
        Validate and process a client message

        :param wrappedMsg: a message from a client
        """
        try:
            vmsg = self.validateClientMsg(wrappedMsg)
            if vmsg:
                self.unpackClientMsg(*vmsg)
        except BlowUp:
            raise
        except Exception as ex:
            msg, frm = wrappedMsg
            friendly = friendlyEx(ex)
            if isinstance(ex, SuspiciousClient):
                self.reportSuspiciousClient(frm, friendly)

            self.handleInvalidClientMsg(ex, wrappedMsg)

    def handleInvalidClientMsg(self, ex, wrappedMsg):
        msg, frm = wrappedMsg
        exc = ex.__cause__ if ex.__cause__ else ex
        friendly = friendlyEx(ex)
        reason = self.reasonForClientFromException(ex)
        if isinstance(msg, Request):
            msg = msg.__getstate__()
        identifier = msg.get(f.IDENTIFIER.nm)
        reqId = msg.get(f.REQ_ID.nm)
        if not reqId:
            reqId = getattr(exc, f.REQ_ID.nm, None)
            if not reqId:
                reqId = getattr(ex, f.REQ_ID.nm, None)
        self.transmitToClient(RequestNack(identifier, reqId, reason), frm)
        self.discard(wrappedMsg, friendly, logger.warning, cliOutput=True)

    def validateClientMsg(self, wrappedMsg):
        """
        Validate a message sent by a client.

        :param wrappedMsg: a message from a client
        :return: Tuple of clientMessage and client address
        """
        msg, frm = wrappedMsg
        if self.isClientBlacklisted(frm):
            self.discard(msg, "received from blacklisted client {}"
                         .format(frm), logger.info)
            return None

        if all(attr in msg.keys()
               for attr in [OPERATION, f.IDENTIFIER.nm, f.REQ_ID.nm]):
            self.doStaticValidation(msg[f.IDENTIFIER.nm],
                                    msg[f.REQ_ID.nm],
                                    msg[OPERATION])
            cls = Request
        elif OP_FIELD_NAME in msg:
            op = msg.pop(OP_FIELD_NAME)
            cls = TaggedTuples.get(op, None)
            if not cls:
                raise InvalidClientOp(op, msg.get(f.REQ_ID.nm))
            if cls not in (Batch, LedgerStatus, CatchupReq):
                raise InvalidClientMsgType(cls, msg.get(f.REQ_ID.nm))
        else:
            raise InvalidClientRequest(msg.get(f.IDENTIFIER.nm),
                                       msg.get(f.REQ_ID.nm))
        try:
            cMsg = cls(**msg)
        except Exception as ex:
            raise InvalidClientRequest from ex

        if self.isSignatureVerificationNeeded(msg):
            self.verifySignature(cMsg)
            # Suspicions should only be raised when lot of sig failures are
            # observed
            # try:
            #     self.verifySignature(cMsg)
            # except UnknownIdentifier as ex:
            #     raise
            # except Exception as ex:
            #     raise SuspiciousClient from ex
        logger.trace("{} received CLIENT message: {}".
                     format(self.clientstack.name, cMsg))
        return cMsg, frm

    def unpackClientMsg(self, msg, frm):
        """
        If the message is a batch message validate each message in the batch,
        otherwise add the message to the node's clientInBox.

        :param msg: a client message
        :param frm: the name of the client that sent this `msg`
        """
        if isinstance(msg, Batch):
            for m in msg.messages:
                self.handleOneClientMsg((m, frm))
        else:
            self.postToClientInBox(msg, frm)

    def postToClientInBox(self, msg, frm):
        """
        Append the message to the node's clientInBox

        :param msg: a client message
        :param frm: the name of the node that sent this `msg`
        """
        self.clientInBox.append((msg, frm))

    async def processClientInBox(self):
        """
        Process the messages in the node's clientInBox asynchronously.
        All messages in the inBox have already been validated, including
        signature check.
        """
        while self.clientInBox:
            m = self.clientInBox.popleft()
            req, frm = m
            logger.display("{} processing {} request {}".
                           format(self.clientstack.name, frm, req),
                           extra={"cli": True})
            try:
                await self.clientMsgRouter.handle(m)
            except InvalidClientMessageException as ex:
                self.handleInvalidClientMsg(ex, m)

    def postPoolLedgerCaughtUp(self):
        self.mode = Mode.discovered
        self.ledgerManager.setLedgerCanSync(1, True)
        # Node has discovered other nodes now sync up domain ledger
        for nm in self.nodestack.connecteds:
            self.sendDomainLedgerStatus(nm)
        self.ledgerManager.processStashedLedgerStatuses(1)
        if isinstance(self.poolManager, TxnPoolManager):
            self.checkInstances()
        # Initialising node id in case where node's information was not present
        # in pool ledger at the time of starting, happens when a non-genesis
        # node starts
        self.id

    def postDomainLedgerCaughtUp(self):
        """
        Process any stashed ordered requests and set the mode to
        `participating`
        :return:
        """
        self.processStashedOrderedReqs()
        self.mode = Mode.participating
        # self.sync3PhaseState()
        self.checkInstances()

    def postTxnFromCatchupAddedToLedger(self, ledgerId: int, txn: Any):
        self.reqsFromCatchupReplies.add((txn.get(f.IDENTIFIER.nm),
                                         txn.get(f.REQ_ID.nm)))

        rh = self.postTxnFromCatchup(ledgerId, txn)
        if rh:
            rh.updateState([txn])
            state = self.getState(ledgerId)
            state.commit(rootHash=state.headHash)

    def postTxnFromCatchup(self, ledgerId: int, txn: Any):
        rh = None
        if ledgerId == POOL_LEDGER_ID:
            self.poolManager.onPoolMembershipChange(txn)
            rh = self.poolManager.reqHandler
        if ledgerId == DOMAIN_LEDGER_ID:
            if txn.get(TXN_TYPE) == NYM:
                self.addNewRole(txn)
            rh = self.reqHandler
        return rh

    def getLedger(self, ledgerId):
        return self.ledgerManager.ledgers.get(ledgerId, {}).get('ledger')

    def getState(self, ledgerId):
        return self.states.get(ledgerId)

    def sendPoolLedgerStatus(self, nodeName):
        self.sendLedgerStatus(nodeName, POOL_LEDGER_ID)

    def sendDomainLedgerStatus(self, nodeName):
        self.sendLedgerStatus(nodeName, DOMAIN_LEDGER_ID)

    def getLedgerStatus(self, ledgerId: int):
        if ledgerId == POOL_LEDGER_ID:
            return self.poolLedgerStatus
        if ledgerId == DOMAIN_LEDGER_ID:
            return self.domainLedgerStatus

    def sendLedgerStatus(self, nodeName: str, ledgerId: int):
        ledgerStatus = self.getLedgerStatus(ledgerId)
        if ledgerStatus:
            rid = self.nodestack.getRemote(nodeName).uid
            self.send(ledgerStatus, rid)
        else:
            logger.debug("{} not sending ledger {} status to {} as it is null"
                         .format(self, ledgerId, nodeName))

    def doStaticValidation(self, identifier, reqId, operation):
        if TXN_TYPE not in operation:
            raise InvalidClientRequest(identifier, reqId)

        if operation.get(TXN_TYPE) in POOL_TXN_TYPES:
            self.poolManager.doStaticValidation(identifier, reqId, operation)

        if self.opVerifiers:
            try:
                for v in self.opVerifiers:
                    v.verify(operation)
            except Exception as ex:
                raise InvalidClientRequest(identifier, reqId) from ex

    def doDynamicValidation(self, request: Request):
        """
        State based validation
        """
        if self.ledgerIdForRequest(request) == POOL_LEDGER_ID:
            self.poolManager.doDynamicValidation(request)
        else:
            self.customDynamicValidation(request)

    def applyReq(self, request: Request):
        """
        Apply request to appropriate ledger and state
        """
        if self.ledgerIdForRequest(request) == POOL_LEDGER_ID:
            return self.poolManager.applyReq(request)
        else:
            return self.customRequestApplication(request)

    def customDynamicValidation(self, request: Request):
        self.reqHandler.validateReq(request, self.config)

    def customRequestApplication(self, request: Request):
        return self.reqHandler.applyReq(request)

    def processRequest(self, request: Request, frm: str):
        """
        Handle a REQUEST from the client.
        If the request has already been executed, the node re-sends the reply to
        the client. Otherwise, the node acknowledges the client request, adds it
        to its list of client requests, and sends a PROPAGATE to the
        remaining nodes.

        :param request: the REQUEST from the client
        :param frm: the name of the client that sent this REQUEST
        """
        logger.debug("{} received client request: {} from {}".
                     format(self.name, request, frm))
        self.nodeRequestSpikeMonitorData['accum'] += 1

        # TODO: What if client sends requests with same request id quickly so
        # before reply for one is generated, the other comes. In that
        # case we need to keep track of what requests ids node has seen
        # in-memory and once request with a particular request id is processed,
        # it should be removed from that in-memory DS.

        # If request is already processed(there is a reply for the
        # request in
        # the node's transaction store then return the reply from the
        # transaction store)
        # TODO: What if the reply was a REQNACK? Its not gonna be found in the
        # replies.

        ledgerId = self.ledgerIdForRequest(request)
        ledger = self.getLedger(ledgerId)
        reply = self.getReplyFromLedger(ledger, request)
        if reply:
            logger.debug("{} returning REPLY from already processed "
                         "REQUEST: {}".format(self, request))
            self.transmitToClient(reply, frm)
        else:
            if not self.isProcessingReq(*request.key):
                self.startedProcessingReq(*request.key, frm)
            # If not already got the propagate request(PROPAGATE) for the
            # corresponding client request(REQUEST)
            self.recordAndPropagate(request, frm)
            self.transmitToClient(RequestAck(*request.key), frm)

    # noinspection PyUnusedLocal
    async def processPropagate(self, msg: Propagate, frm):
        """
        Process one propagateRequest sent to this node asynchronously

        - If this propagateRequest hasn't been seen by this node, then broadcast
        it to all nodes after verifying the the signature.
        - Add the client to blacklist if its signature is invalid

        :param msg: the propagateRequest
        :param frm: the name of the node which sent this `msg`
        """
        logger.debug("Node {} received propagated request: {}".
                     format(self.name, msg))
        reqDict = msg.request
        request = Request(**reqDict)

        clientName = msg.senderClient

        if not self.isProcessingReq(*request.key):
            self.startedProcessingReq(*request.key, clientName)
        self.requests.addPropagate(request, frm)

        # # Only propagate if the node is participating in the consensus process
        # # which happens when the node has completed the catchup process
        self.propagate(request, clientName)
        self.tryForwarding(request)

    def startedProcessingReq(self, identifier, reqId, frm):
        self.requestSender[identifier, reqId] = frm

    def isProcessingReq(self, identifier, reqId) -> bool:
        return (identifier, reqId) in self.requestSender

    def doneProcessingReq(self, identifier, reqId):
        self.requestSender.pop((identifier, reqId))

    def processOrdered(self, ordered: Ordered, retryNo: int = 0):
        """
        Process and orderedRequest.

        Execute client request with retries if client request hasn't yet reached
        this node but corresponding PROPAGATE, PRE-PREPARE, PREPARE and
        COMMIT request did

        :param ordered: an orderedRequest
        :param retryNo: the retry number used in recursion
        :return: True if successful, None otherwise
        """

        instId, viewNo, reqIdrs, ppTime, ledgerId, stateRoot, txnRoot \
            = tuple(ordered)

        self.monitor.requestOrdered(reqIdrs,
                                    instId,
                                    byMaster=(instId == self.instances.masterId))

        # Only the request ordered by master protocol instance are executed by
        # the client
        if instId == self.instances.masterId:
            reqs = [self.requests[i, r].request for (i, r) in reqIdrs
                    if (i, r) in self.requests]
            if len(reqs) == len(reqIdrs):
                self.executeBatch(ppTime, reqs, ledgerId, stateRoot, txnRoot)
                logger.debug("{} executing Ordered batch of {} requests".
                             format(self.name, len(reqIdrs)))
                # If the client request hasn't reached the node but corresponding
                # PROPAGATE, PRE-PREPARE, PREPARE and COMMIT request did,
                # then retry 3 times
            elif retryNo < 3:
                retryNo += 1
                asyncio.sleep(random.randint(2, 4))
                self.processOrdered(ordered, retryNo)
                logger.debug('{} retrying executing ordered client requests'.
                             format(self.name))
            else:
                logger.warn('{} not retrying processing Ordered any more {} '
                            'times'.format(self, retryNo))
            return True
        else:
            logger.trace("{} got ordered requests from backup replica {}".
                         format(self, instId))

    def processEscalatedException(self, ex):
        """
        Process an exception escalated from a Replica
        """
        if isinstance(ex, SuspiciousNode):
            self.reportSuspiciousNodeEx(ex)
        else:
            raise RuntimeError("unhandled replica-escalated exception") from ex

    def processInstanceChange(self, instChg: InstanceChange, frm: str) -> None:
        """
        Validate and process an instance change request.

        :param instChg: the instance change request
        :param frm: the name of the node that sent this `msg`
        """
        logger.debug("Node {} received instance change request: {} from {}".
                     format(self, instChg, frm))

        # TODO: add sender to blacklist?
        if not isinstance(instChg.viewNo, int):
            self.discard(instChg, "field viewNo has incorrect type: {}".
                         format(type(instChg.viewNo)))
        elif instChg.viewNo < self.viewNo:
            self.discard(instChg,
                         "Received instance change request with view no {} "
                         "which is less than its view no {}".
                         format(instChg.viewNo, self.viewNo), logger.debug)
        else:
            # Record instance changes for views but send instance change
            # only when found master to be degraded. if quorum of view changes
            #  found then change view even if master not degraded
            if not self.instanceChanges.hasInstChngFrom(instChg.viewNo, frm):
                self.instanceChanges.addVote(instChg.viewNo, frm)
            if self.monitor.isMasterDegraded():
                logger.debug(
                    "{} found master degraded after receiving instance change "
                    "message from {}".format(self, frm))
                self.sendInstanceChange(instChg.viewNo)
            else:
                logger.debug(
                    "{} received instance change message {} but did not "
                    "find the master to be slow".format(self, instChg))
            if self.canViewChange(instChg.viewNo):
                logger.debug("{} initiating a view change with view "
                             "no {}".format(self, self.viewNo))
                self.startViewChange(instChg.viewNo)
            else:
                logger.trace("{} cannot initiate a view change".format(self))

    def checkPerformance(self):
        """
        Check if master instance is slow and send an instance change request.
        :returns True if master performance is OK, otherwise False
        """
        logger.debug("{} checking its performance".format(self))

        # Move ahead only if the node has synchronized its state with other
        # nodes
        if not self.isParticipating:
            return

        if self.instances.masterId is not None:
            self.sendNodeRequestSpike()
            if self.monitor.isMasterDegraded():
                self.sendInstanceChange(self.viewNo+1)
                return False
            else:
                logger.debug("{}s master has higher performance than backups".
                             format(self))
        return True

    def checkNodeRequestSpike(self):
        logger.debug("{} checking its request amount".format(self))

        if not self.isParticipating:
            return

        if self.instances.masterId is not None:
            self.sendNodeRequestSpike()

    def sendNodeRequestSpike(self):
        requests = self.nodeRequestSpikeMonitorData['accum']
        self.nodeRequestSpikeMonitorData['accum'] = 0
        return pluginManager.sendMessageUponSuspiciousSpike(
            notifierPluginTriggerEvents['nodeRequestSpike'],
            self.nodeRequestSpikeMonitorData,
            requests,
            self.config.notifierEventTriggeringConfig['nodeRequestSpike'],
            self.name
        )

    def sendInstanceChange(self, viewNo: int):
        """
        Broadcast an instance change request to all the remaining nodes

        :param viewNo: the view number when the instance change is requested
        """

        # If not found any sent instance change messages in last
        # `ViewChangeWindowSize` seconds or the last sent instance change
        # message was sent long enough ago then instance change message can be
        # sent otherwise no.
        canSendInsChange, cooldown = self.insChngThrottler.acquire()

        if canSendInsChange:
            logger.info("{} master has lower performance than backups. "
                        "Sending an instance change with viewNo {}".
                        format(self, viewNo))
            logger.info("{} metrics for monitor: {}".
                        format(self, self.monitor.prettymetrics))
            self.send(InstanceChange(viewNo))
            self.instanceChanges.addVote(viewNo, self.name)
        else:
            logger.debug("{} cannot send instance change sooner then {} seconds"
                         .format(self, cooldown))

    # noinspection PyAttributeOutsideInit
    def initInsChngThrottling(self):
        windowSize = self.config.ViewChangeWindowSize
        ratchet = Ratchet(a=2, b=0.05, c=1, base=2, peak=windowSize)
        self.insChngThrottler = Throttler(windowSize, ratchet.get)

    @property
    def quorum(self) -> int:
        r"""
        Return the quorum of this RBFT system. Equal to :math:`2f + 1`.
        """
        return (2 * self.f) + 1

    def primaryFound(self):
        # If the node has primary replica of master instance
        self.monitor.hasMasterPrimary = self.primaryReplicaNo == 0

    def canViewChange(self, proposedViewNo: int) -> bool:
        """
        Return whether there's quorum for view change for the proposed view
        number and its view is less than or equal to the proposed view
        """
        return self.instanceChanges.hasQuorum(proposedViewNo, self.f) and \
            self.viewNo < proposedViewNo

    def startViewChange(self, proposedViewNo: int):
        """
        Trigger the view change process.

        :param proposedViewNo: the new view number after view change.
        """
        self.viewNo = proposedViewNo
        logger.debug("{} resetting monitor stats after view change".
                     format(self))
        self.monitor.reset()

        # Now communicate the view change to the elector which will
        # contest primary elections across protocol all instances
        self.elector.viewChanged(self.viewNo)
        self.initInsChngThrottling()
        self.logNodeInfo()

    def verifySignature(self, msg):
        """
        Validate the signature of the request
        Note: Batch is whitelisted because the inner messages are checked

        :param msg: a message requiring signature verification
        :return: None; raises an exception if the signature is not valid
        """
        if isinstance(msg, self.authnWhitelist):
            return  # whitelisted message types rely on RAET for authn
        if isinstance(msg, Propagate):
            typ = 'propagate '
            req = msg.request
        else:
            typ = ''
            req = msg

        if not isinstance(req, Mapping):
            req = msg.__getstate__()

        # Since clients send si

        identifier = self.authNr(req).authenticate(req)
        logger.display("{} authenticated {} signature on {} request {}".
                       format(self, identifier, typ, req['reqId']),
                       extra={"cli": True})

    def authNr(self, req):
        return self.clientAuthNr

    def isSignatureVerificationNeeded(self, msg: Any):
        return True

    # def checkValidOperation(self, clientId, reqId, operation):
    #     if operation.get(TXN_TYPE) in POOL_TXN_TYPES:
    #         if not self.poolManager.checkValidOperation(operation):
    #             raise InvalidClientRequest(clientId, reqId)
    #
    #     if self.opVerifiers:
    #         try:
    #             for v in self.opVerifiers:
    #                 v.verify(operation)
    #         except Exception as ex:
    #             raise InvalidClientRequest(clientId, reqId) from ex

    # def checkRequestAuthorized(self, request):
    #     """
    #     Subclasses can implement this method to throw an
    #     UnauthorizedClientRequest if the request is not authorized.
    #
    #     If a request makes it this far, the signature has been verified
    #     to match the identifier.
    #     """
    #     if request.operation.get(TXN_TYPE) in POOL_TXN_TYPES:
    #         return self.poolManager.checkRequestAuthorized(request)
    #     if request.operation.get(TXN_TYPE) == NYM:
    #         origin = request.identifier
    #         error = None
    #         if not self.secondaryStorage.isSteward(origin):
    #             error = "Only Steward is allowed to do this transactions"
    #         if request.operation.get(ROLE) == STEWARD:
    #             error = self.authErrorWhileAddingSteward(request)
    #         if error:
    #             raise UnauthorizedClientRequest(request.identifier,
    #                                             request.reqId,
    #                                             error)

    def executeBatch(self, ppTime: float, reqs: List[Request], ledgerId,
                     stateRoot, txnRoot) -> None:
        """
        Execute the REQUEST sent to this Node

        :param viewNo: the view number (See glossary)
        :param ppTime: the time at which PRE-PREPARE was sent
        :param reqs: list of client REQUESTs
        """
        self.requestExecuter[ledgerId](ppTime, reqs, stateRoot, txnRoot)

    # TODO: Find a better name for the function
<<<<<<< HEAD
    def doCustomAction(self, ppTime, reqs: List[Request], stateRoot, txnRoot):
        committedTxns = self.reqHandler.commitReqs(len(reqs), stateRoot,
                                                   txnRoot)
        for txn in committedTxns:
            if txn[TXN_TYPE] == NYM:
                self.addNewRole(txn)
        self.sendRepliesToClients(committedTxns, ppTime)
=======
    def doCustomAction(self, ppTime, req):
        reply = self.generateReply(ppTime, req)
        merkleProof = self.appendResultToLedger(reply.result)
        reply.result.update(merkleProof)
        self.sendReplyToClient(reply, req.key)
        if reply.result.get(TXN_TYPE) == NYM:
            self.addNewRole(reply.result)
            self.cacheVerkey(reply.result)

    def cacheVerkey(self, txn):
        ddo = txn.get('ddo', None)
        did = txn.get('dest', None)
        verkey = txn.get('verkey', '')
        if ddo:
            did = ddo.get('id', did)
            verkey = ddo.get('publicKeyBase64', verkey)
        if did:
            self.verkeyStore.set(did, verkey)
>>>>>>> c9242d3f

    @staticmethod
    def ledgerId(txnType: str):
        return POOL_LEDGER_ID if txnType in POOL_TXN_TYPES else DOMAIN_LEDGER_ID

    def sendRepliesToClients(self, committedTxns, ppTime):
        for txn in committedTxns:
            # TODO: Send txn and state proof to the client
            txn[TXN_TIME] = ppTime
            self.sendReplyToClient(Reply(txn), (txn[f.IDENTIFIER.nm],
                                                txn[f.REQ_ID.nm]))

    def sendReplyToClient(self, reply, reqKey):
        if self.isProcessingReq(*reqKey):
            self.seqNoDB.add(*reqKey, reply.result[F.seqNo.name])
            self.transmitToClient(reply, self.requestSender[reqKey])
            self.doneProcessingReq(*reqKey)

    # def generateReply(self, ppTime: float, req: Request) -> Reply:
    #     """
    #     Return a new clientReply created using the viewNo, request and the
    #     computed txnId of the request
    #
    #     :param ppTime: the time at which PRE-PREPARE was sent
    #     :param req: the REQUEST
    #     :return: a Reply generated from the request
    #     """
    #     logger.debug("{} generating reply for {}".format(self, req))
    #     result = {
    #         f.IDENTIFIER.nm: req.identifier,
    #         f.REQ_ID.nm: req.reqId,
    #         f.SIG.nm: req.signature,
    #         TXN_TIME: int(ppTime)
    #     }
    #     result.update(req.operation)
    #     for processor in self.reqProcessors:
    #         result.update(processor.process(req))
    #
    #     return Reply(result)

    def addNewRole(self, txn):
        """
        Adds a new client or steward to this node based on transaction type.
        """
        # If the client authenticator is a simple authenticator then add verkey.
        #  For a custom authenticator, handle appropriately
        if isinstance(self.clientAuthNr, SimpleAuthNr):
            identifier = txn[TARGET_NYM]
            verkey = txn.get(VERKEY)
            v = DidVerifier(verkey, identifier=identifier)
            if identifier not in self.clientAuthNr.clients:
                role = txn.get(ROLE)
                if role not in (STEWARD, None):
                    logger.error("Role if present must be STEWARD".format(role))
                    return
                self.clientAuthNr.addClient(identifier, verkey=v.verkey,
                                            role=role)

    def initDomainLedger(self):
        # If the domain ledger file is not present initialize it by copying
        # from genesis transactions
        if not self.hasFile(self.config.domainTransactionsFile):
            defaultTxnFile = os.path.join(self.basedirpath,
                                      self.config.domainTransactionsFile)
            if os.path.isfile(defaultTxnFile):
                shutil.copy(defaultTxnFile, self.dataLocation)

    @staticmethod
    def initStateFromLedger(state: PruningState, ledger: Ledger, reqHandler):
        # If the trie is empty then initialize it by applying
        # txns from ledger
        if state.isEmpty:
            txns = [_ for _ in ledger.getAllTxn().values()]
            reqHandler.updateState(txns)
            state.commit(rootHash=state.headHash)

    def initDomainState(self):
        self.initStateFromLedger(self.states[DOMAIN_LEDGER_ID],
                                      self.domainLedger, self.reqHandler)

    def addGenesisNyms(self):
        for _, txn in self.domainLedger.getAllTxn().items():
            if txn.get(TXN_TYPE) == NYM:
                self.addNewRole(txn)

    # def authErrorWhileAddingSteward(self, request):
    #     origin = request.identifier
    #     if not self.secondaryStorage.isSteward(origin):
    #         return "{} is not a steward so cannot add a new steward". \
    #             format(origin)
    #     if self.stewardThresholdExceeded():
    #         return "New stewards cannot be added by other stewards as "\
    #             "there are already {} stewards in the system".format(
    #                 self.config.stewardThreshold)

    # def stewardThresholdExceeded(self) -> bool:
    #     """We allow at most `stewardThreshold` number of  stewards to be added
    #     by other stewards"""
    #     return self.secondaryStorage.countStewards() > \
    #            self.config.stewardThreshold

    def defaultAuthNr(self):
        return SimpleAuthNr()

    # def getReplyFor(self, request):
    #     result = self.secondaryStorage.getReply(request.identifier,
    #                                             request.reqId)
    #     return Reply(result) if result else None

    def processStashedOrderedReqs(self):
        i = 0
        while self.stashedOrderedReqs:
            msg = self.stashedOrderedReqs.popleft()
            if not self.gotInCatchupReplies(msg):
                self.processOrdered(msg)
            i += 1
        logger.debug("{} processed {} stashed ordered requests".format(self, i))
        # Resetting monitor after executing all stashed requests so no view
        # change can be proposed
        self.monitor.reset()
        return i

    def gotInCatchupReplies(self, msg):
        reqIdr = getattr(msg, f.REQ_IDR.nm)
        return set(reqIdr).intersection(self.reqsFromCatchupReplies)

    def sync3PhaseState(self):
        for replica in self.replicas:
            self.send(replica.threePhaseState)

    def startKeySharing(self, timeout=60):
        """
        Start key sharing till the timeout is reached.
        Other nodes will be able to join this node till the timeout is reached.

        :param timeout: the time till which key sharing is active
        """
        if self.nodestack.isKeySharing:
            logger.info("{} already key sharing".format(self),
                        extra={"cli": "LOW_STATUS"})
        else:
            logger.info("{} starting key sharing".format(self),
                        extra={"cli": "STATUS"})
            self.nodestack.keep.auto = AutoMode.always
            self._schedule(partial(self.stopKeySharing, timedOut=True), timeout)

            # remove any unjoined remotes
            for name, r in self.nodestack.nameRemotes.items():
                if not r.joined:
                    logger.debug("{} removing unjoined remote {}"
                                 .format(self, r.name))
                    # This is a bug in RAET where the `removeRemote`
                    # of `raet/stacking.py` does not consider the fact that
                    # renaming of remote might not have happened. Fixed here
                    # https://github.com/RaetProtocol/raet/pull/9
                    self.nodestack.removeRemote(r)

            # if just starting, then bootstrap
            force = time.time() - self.created > 5
            self.nodestack.maintainConnections(force=force)

    def stopKeySharing(self, timedOut=False):
        """
        Stop key sharing, i.e don't allow any more nodes to join this node.
        """
        if self.nodestack.isKeySharing:
            if timedOut and self.nodestack.notConnectedNodes:
                logger.info("{} key sharing timed out; was not able to "
                            "connect to {}".
                            format(self,
                                   ", ".join(
                                       self.nodestack.notConnectedNodes)),
                            extra={"cli": "WARNING"})
            else:
                logger.info("{} completed key sharing".format(self),
                            extra={"cli": "STATUS"})
            self.nodestack.keep.auto = AutoMode.never

    @classmethod
    def ensureKeysAreSetup(cls, name, baseDir):
        """
        Check whether the keys are setup in the local RAET keep.
        Raises RaetKeysNotFoundException if not found.
        """
        if not isLocalKeepSetup(name, baseDir):
            raise REx(REx.reason.format(name) + cls.keygenScript)

    @staticmethod
    def reasonForClientFromException(ex: Exception):
        friendly = friendlyEx(ex)
        reason = "client request invalid: {}".format(friendly)
        return reason

    def reportSuspiciousNodeEx(self, ex: SuspiciousNode):
        """
        Report suspicion on a node on the basis of an exception
        """
        self.reportSuspiciousNode(ex.node, ex.reason, ex.code, ex.offendingMsg)

    def reportSuspiciousNode(self,
                             nodeName: str,
                             reason=None,
                             code: int=None,
                             offendingMsg=None):
        """
        Report suspicion on a node and add it to this node's blacklist.

        :param nodeName: name of the node to report suspicion on
        :param reason: the reason for suspicion
        """
        logger.warning("{} suspicion raised on node {} for {}; suspicion code "
                       "is {}".format(self, nodeName, reason, code))
        # TODO need a more general solution here

        # TODO: Should not blacklist client on a single InvalidSignature.
        # Should track if a lot of requests with incorrect signatures have been
        # made in a short amount of time, only then blacklist client.
        # if code == InvalidSignature.code:
        #     self.blacklistNode(nodeName,
        #                        reason=InvalidSignature.reason,
        #                        code=InvalidSignature.code)

        # TODO: Consider blacklisting nodes again.
        # if code in self.suspicions:
        #     self.blacklistNode(nodeName,
        #                        reason=self.suspicions[code],
        #                        code=code)

        if code in (s.code for s in (Suspicions.PPR_DIGEST_WRONG,
                    Suspicions.PPR_REJECT_WRONG,
                    Suspicions.PPR_TXN_WRONG,
                    Suspicions.PPR_STATE_WRONG)):
            logger.info('{} sending instance change since suspicion code {}'
                        .format(self, code))
            self.sendInstanceChange(self.viewNo+1)
        if offendingMsg:
            self.discard(offendingMsg, reason, logger.warning)

    def reportSuspiciousClient(self, clientName: str, reason):
        """
        Report suspicion on a client and add it to this node's blacklist.

        :param clientName: name of the client to report suspicion on
        :param reason: the reason for suspicion
        """
        logger.warning("{} suspicion raised on client {} for {}; "
                       "doing nothing for now".
                       format(self, clientName, reason))
        self.blacklistClient(clientName)

    def isClientBlacklisted(self, clientName: str):
        """
        Check whether the given client is in this node's blacklist.

        :param clientName: the client to check for blacklisting
        :return: whether the client was blacklisted
        """
        return self.clientBlacklister.isBlacklisted(clientName)

    def blacklistClient(self, clientName: str, reason: str=None, code: int=None):
        """
        Add the client specified by `clientName` to this node's blacklist
        """
        msg = "{} blacklisting client {}".format(self, clientName)
        if reason:
            msg += " for reason {}".format(reason)
        logger.debug(msg)
        self.clientBlacklister.blacklist(clientName)

    def isNodeBlacklisted(self, nodeName: str) -> bool:
        """
        Check whether the given node is in this node's blacklist.

        :param nodeName: the node to check for blacklisting
        :return: whether the node was blacklisted
        """
        return self.nodeBlacklister.isBlacklisted(nodeName)

    def blacklistNode(self, nodeName: str, reason: str=None, code: int=None):
        """
        Add the node specified by `nodeName` to this node's blacklist
        """
        msg = "{} blacklisting node {}".format(self, nodeName)
        if reason:
            msg += " for reason {}".format(reason)
        if code:
            msg += " for code {}".format(code)
        logger.debug(msg)
        self.nodeBlacklister.blacklist(nodeName)

    @property
    def blacklistedNodes(self):
        return {nm for nm in self.nodeReg.keys() if
                self.nodeBlacklister.isBlacklisted(nm)}

    def transmitToClient(self, msg: Any, remoteName: str):
        self.clientstack.transmitToClient(msg, remoteName)

    def send(self, msg: Any, *rids: Iterable[int], signer: Signer = None):
        if rids:
            remoteNames = [self.nodestack.remotes[rid].name for rid in rids]
            recipientsNum = len(remoteNames)
        else:
            # so it is broadcast
            remoteNames = [remote.name for remote in
                           self.nodestack.remotes.values()]
            recipientsNum = 'all'

        logger.debug("{} sending message {} to {} recipients: {}"
                     .format(self, msg, recipientsNum, remoteNames))
        self.nodestack.send(msg, *rids, signer=signer)

    def getReplyFromLedger(self, ledger, request):
        seqNo = self.seqNoDB.get(request.identifier, request.reqId)
        if seqNo:
            txn = ledger.getBySeqNo(int(seqNo))
        else:
            txn = ledger.get(identifier=request.identifier, reqId=request.reqId)
        if txn:
            txn.update(ledger.merkleInfo(txn.get(F.seqNo.name)))
            return Reply(txn)

    def __enter__(self):
        return self

    # noinspection PyUnusedLocal
    def __exit__(self, exc_type, exc_val, exc_tb):
        self.stop()

    def logstats(self):
        """
        Print the node's current statistics to log.
        """
        lines = []
        l = lines.append
        l("node {} current stats".format(self))
        l("--------------------------------------------------------")
        l("node inbox size         : {}".format(len(self.nodeInBox)))
        l("client inbox size       : {}".
                    format(len(self.clientInBox)))
        l("age (seconds)           : {}".
                    format(time.time() - self.created))
        l("next check for reconnect: {}".
                    format(time.perf_counter() - self.nodestack.nextCheck))
        l("node connections        : {}".format(self.nodestack.conns))
        l("f                       : {}".format(self.f))
        l("master instance         : {}".format(self.instances.masterId))
        l("replicas                : {}".format(len(self.replicas)))
        l("view no                 : {}".format(self.viewNo))
        l("rank                    : {}".format(self.rank))
        l("msgs to replicas        : {}".
                    format(len(self.msgsToReplicas)))
        l("msgs to elector         : {}".
                    format(len(self.msgsToElector)))
        l("action queue            : {} {}".
                    format(len(self.actionQueue), id(self.actionQueue)))
        l("action queue stash      : {} {}".
                    format(len(self.aqStash), id(self.aqStash)))

        logger.info("\n".join(lines), extra={"cli": False})

    def collectNodeInfo(self):
        nodeAddress = None
        if self.poolLedger:
            txns = self.poolLedger.getAllTxn()
            for key, txn in txns.items():
                data = txn[DATA]
                if data[ALIAS] == self.name:
                    nodeAddress = data[NODE_IP]
                    break

        info = {
            'name': self.name,
            'rank': self.rank,
            'view': self.viewNo,
            'creationDate': self.created,
            'baseDir': self.basedirpath,
            'portN': self.nodestack.ha[1],
            'portC': self.clientstack.ha[1],
            'address': nodeAddress
        }
        return info

    def logNodeInfo(self):
        """
        Print the node's info to log for the REST backend to read.
        """
        self.nodeInfo['data'] = self.collectNodeInfo()

        with closing(open(os.path.join(self.config.baseDir, 'node_info'), 'w')) \
                as logNodeInfoFile:
            logNodeInfoFile.write(json.dumps(self.nodeInfo['data']))
<|MERGE_RESOLUTION|>--- conflicted
+++ resolved
@@ -157,6 +157,7 @@
         self.initDomainState()
 
         self.addGenesisNyms()
+        self.verkeyStore = self.getVerkeyStore()
 
         self.initPoolManager(nodeRegistry, ha, cliname, cliha)
 
@@ -281,17 +282,6 @@
         # case the node crashes before sending the reply to the client
         self.requestSender = {}     # Dict[Tuple[str, int], str]
 
-<<<<<<< HEAD
-=======
-        self.hashStore = self.getHashStore(self.name)
-        self.initDomainLedger()
-        self.primaryStorage = storage or self.getPrimaryStorage()
-        self.secondaryStorage = self.getSecondaryStorage()
-        self.addGenesisNyms()
-        self.ledgerManager = self.getLedgerManager()
-        self.verkeyStore = self.getVerkeyStore()
-
->>>>>>> c9242d3f
         if isinstance(self.poolManager, TxnPoolManager):
             self.ledgerManager.addLedger(POOL_LEDGER_ID, self.poolLedger,
                 postCatchupCompleteClbk=self.postPoolLedgerCaughtUp,
@@ -505,7 +495,6 @@
     def getLedgerManager(self):
         return LedgerManager(self, ownedByNode=True)
 
-<<<<<<< HEAD
     def loadDomainState(self):
         return PruningState(os.path.join(self.dataLocation,
                                          self.config.domainStateDbName))
@@ -515,10 +504,9 @@
         assert request.operation[TXN_TYPE]
         typ = request.operation[TXN_TYPE]
         return Node.ledgerId(typ)
-=======
+
     def getVerkeyStore(self):
         return VerkeyStore(self.dataLocation)
->>>>>>> c9242d3f
 
     def start(self, loop):
         oldstatus = self.status
@@ -593,7 +581,6 @@
 
         self.mode = None
         if isinstance(self.poolManager, TxnPoolManager):
-<<<<<<< HEAD
             self.ledgerManager.setLedgerState(POOL_LEDGER_ID,
                                               LedgerState.not_synced)
         self.ledgerManager.setLedgerState(DOMAIN_LEDGER_ID,
@@ -608,11 +595,8 @@
                 state.close()
         if self.seqNoDB:
             self.seqNoDB.close()
-=======
-            self.ledgerManager.setLedgerState(0, LedgerState.not_synced)
-        self.ledgerManager.setLedgerState(1, LedgerState.not_synced)
-        self.verkeyStore.close()
->>>>>>> c9242d3f
+        if self.verkeyStore:
+            self.verkeyStore.close()
 
     def reset(self):
         logger.info("{} reseting...".format(self), extra={"cli": False})
@@ -1798,23 +1782,14 @@
         self.requestExecuter[ledgerId](ppTime, reqs, stateRoot, txnRoot)
 
     # TODO: Find a better name for the function
-<<<<<<< HEAD
     def doCustomAction(self, ppTime, reqs: List[Request], stateRoot, txnRoot):
         committedTxns = self.reqHandler.commitReqs(len(reqs), stateRoot,
                                                    txnRoot)
         for txn in committedTxns:
             if txn[TXN_TYPE] == NYM:
                 self.addNewRole(txn)
+                self.cacheVerkey(txn)
         self.sendRepliesToClients(committedTxns, ppTime)
-=======
-    def doCustomAction(self, ppTime, req):
-        reply = self.generateReply(ppTime, req)
-        merkleProof = self.appendResultToLedger(reply.result)
-        reply.result.update(merkleProof)
-        self.sendReplyToClient(reply, req.key)
-        if reply.result.get(TXN_TYPE) == NYM:
-            self.addNewRole(reply.result)
-            self.cacheVerkey(reply.result)
 
     def cacheVerkey(self, txn):
         ddo = txn.get('ddo', None)
@@ -1825,7 +1800,6 @@
             verkey = ddo.get('publicKeyBase64', verkey)
         if did:
             self.verkeyStore.set(did, verkey)
->>>>>>> c9242d3f
 
     @staticmethod
     def ledgerId(txnType: str):
