import asyncio
import os
import random
import shutil
import time
<<<<<<< HEAD
from collections import deque, defaultdict, OrderedDict
=======
from binascii import hexlify
from collections import deque, defaultdict
>>>>>>> 33ab75b1
from functools import partial
from hashlib import sha256
from typing import Dict, Any, Mapping, Iterable, List, Optional, \
    Sequence, Set
from typing import Tuple

import pyorient
<<<<<<< HEAD
from raet.raeting import AutoMode

from ledger.compact_merkle_tree import CompactMerkleTree
from ledger.ledger import Ledger
from ledger.serializers.compact_serializer import CompactSerializer
from ledger.stores.file_hash_store import FileHashStore
from ledger.stores.hash_store import HashStore
from ledger.stores.memory_hash_store import MemoryHashStore
from ledger.util import F
from plenum.common.exceptions import SuspiciousNode, SuspiciousClient, \
    MissingNodeOp, InvalidNodeOp, InvalidNodeMsg, InvalidClientMsgType, \
    InvalidClientOp, InvalidClientRequest, InvalidSignature, BaseExc, \
    InvalidClientMessageException, RaetKeysNotFoundException as REx
from plenum.common.has_file_storage import HasFileStorage
from plenum.common.motor import Motor
from plenum.common.raet import isLocalKeepSetup
from plenum.common.stacked import ClientStacked
from plenum.common.stacked import NodeStacked
from plenum.common.startable import Status
from plenum.common.txn import TXN_TYPE, TXN_ID, TXN_TIME
=======
from ledger.compact_merkle_tree import CompactMerkleTree
from ledger.ledger import Ledger
from ledger.serializers.compact_serializer import CompactSerializer
from ledger.stores.file_hash_store import FileHashStore
from ledger.stores.hash_store import HashStore
from ledger.stores.memory_hash_store import MemoryHashStore
from libnacl.encode import base64_decode
from plenum.common.ledger_manager import LedgerManager
from plenum.common.ratchet import Ratchet
from raet.raeting import AutoMode

from plenum.client.signer import Signer
from plenum.common.exceptions import SuspiciousNode, SuspiciousClient, \
    MissingNodeOp, InvalidNodeOp, InvalidNodeMsg, InvalidClientMsgType, \
    InvalidClientOp, InvalidClientRequest, InvalidSignature, BaseExc, \
    InvalidClientMessageException, RaetKeysNotFoundException as REx, \
    InvalidIdentifier
from plenum.common.has_file_storage import HasFileStorage
from plenum.common.motor import Motor
from plenum.common.plugin_helper import loadPlugins
from plenum.common.raet import isLocalKeepSetup
from plenum.common.stacked import NodeStack, ClientStack
from plenum.common.startable import Status, Mode, LedgerState
from plenum.common.txn import TXN_TYPE, TXN_ID, TXN_TIME, POOL_TXN_TYPES, \
    TARGET_NYM, ROLE, STEWARD, USER, NYM
>>>>>>> 33ab75b1
from plenum.common.types import Request, Propagate, \
    Reply, Nomination, OP_FIELD_NAME, TaggedTuples, Primary, \
    Reelection, PrePrepare, Prepare, Commit, \
    Ordered, RequestAck, InstanceChange, Batch, OPERATION, BlacklistMsg, f, \
    RequestNack, CLIENT_BLACKLISTER_SUFFIX, NODE_BLACKLISTER_SUFFIX, HA, \
    NODE_SECONDARY_STORAGE_SUFFIX, NODE_PRIMARY_STORAGE_SUFFIX, HS_ORIENT_DB, \
<<<<<<< HEAD
    HS_FILE, NODE_HASH_STORE_SUFFIX, HS_MEMORY
from plenum.common.util import getMaxFailures, MessageProcessor, getlogger, \
    getConfig
=======
    HS_FILE, NODE_HASH_STORE_SUFFIX, LedgerStatus, ConsistencyProof, \
    CatchupReq, CatchupRep, CLIENT_STACK_SUFFIX, \
    PLUGIN_TYPE_VERIFICATION, PLUGIN_TYPE_PROCESSING, PoolLedgerTxns, \
    ConsProofRequest, ElectionType, ThreePhaseType
from plenum.common.util import getMaxFailures, MessageProcessor, getConfig, friendlyEx

from plenum.common.log import getlogger
from plenum.common.txn_util import getTxnOrderedFields
>>>>>>> 33ab75b1
from plenum.persistence.orientdb_hash_store import OrientDbHashStore
from plenum.persistence.orientdb_store import OrientDbStore
from plenum.persistence.secondary_storage import SecondaryStorage
from plenum.persistence.storage import Storage, initStorage
from plenum.server import primary_elector
from plenum.server import replica
from plenum.server.blacklister import Blacklister
from plenum.server.blacklister import SimpleBlacklister
from plenum.server.client_authn import ClientAuthNr, SimpleAuthNr
from plenum.server.has_action_queue import HasActionQueue
from plenum.server.instances import Instances
from plenum.server.models import InstanceChanges
from plenum.server.monitor import Monitor
<<<<<<< HEAD
from plenum.server.pool_manager import HasPoolManager
=======
from plenum.server.plugin.has_plugin_loader_helper import PluginLoaderHelper
from plenum.server.pool_manager import HasPoolManager, TxnPoolManager, \
    RegistryPoolManager
>>>>>>> 33ab75b1
from plenum.server.primary_decider import PrimaryDecider
from plenum.server.primary_elector import PrimaryElector
from plenum.server.propagator import Propagator
from plenum.server.router import Router
from plenum.server.suspicion_codes import Suspicions
from plenum.common.throttler import Throttler

logger = getlogger()


<<<<<<< HEAD
class Node(HasActionQueue, NodeStacked, ClientStacked, Motor,
           Propagator, MessageProcessor, HasFileStorage, HasPoolManager):
=======
class Node(HasActionQueue, Motor, Propagator, MessageProcessor, HasFileStorage,
           HasPoolManager, PluginLoaderHelper):
>>>>>>> 33ab75b1
    """
    A node in a plenum system. Nodes communicate with each other via the
    RAET protocol. https://github.com/saltstack/raet
    """

    suspicions = {s.code: s.reason for s in Suspicions.getList()}
    keygenScript = "init_plenum_raet_keep"

    def __init__(self,
                 name: str,
                 nodeRegistry: Dict[str, HA]=None,
                 clientAuthNr: ClientAuthNr=None,
                 ha: HA=None,
                 cliname: str=None,
                 cliha: HA=None,
                 basedirpath: str=None,
                 primaryDecider: PrimaryDecider = None,
<<<<<<< HEAD
                 opVerifiers: Iterable[Any]=None,
=======
                 pluginPaths: Iterable[str]=None,
>>>>>>> 33ab75b1
                 storage: Storage=None,
                 config=None):

        """
        Create a new node.

        :param nodeRegistry: names and host addresses of all nodes in the pool
        :param clientAuthNr: client authenticator implementation to be used
        :param basedirpath: path to the base directory used by `nstack` and
            `cstack`
        :param primaryDecider: the mechanism to be used to decide the primary
        of a protocol instance
        """
        self.created = time.perf_counter()
<<<<<<< HEAD
        self._name = name
        self.config = config or getConfig()
        self.basedirpath = basedirpath or config.baseDir
        self.dataDir = "data/nodes"
        HasFileStorage.__init__(self, name, baseDir=self.basedirpath,
                                dataDir=self.dataDir)
        self.ensureKeysAreSetup(name, basedirpath)
        self.opVerifiers = opVerifiers or []

        self.clientAuthNr = clientAuthNr or self.defaultAuthNr()

        self.requestExecuter = defaultdict(lambda: self.doCustomAction)

        HasPoolManager.__init__(self, nodeRegistry, ha, cliname, cliha)

        NodeStacked.__init__(self,
                             self.poolManager.nstack,
                             self.poolManager.nodeReg)
        ClientStacked.__init__(self,
                               self.poolManager.cstack)

        HasActionQueue.__init__(self)
        Motor.__init__(self)
=======
        self.name = name
        self.config = config or getConfig()
        self.basedirpath = basedirpath or config.baseDir
        self.dataDir = self.config.nodeDataDir or "data/nodes"

        HasFileStorage.__init__(self, name, baseDir=self.basedirpath,
                                dataDir=self.dataDir)
        self.__class__.ensureKeysAreSetup(name, basedirpath)
        self.opVerifiers = self.getPluginsByType(pluginPaths,
                                                 PLUGIN_TYPE_VERIFICATION)
        self.reqProcessors = self.getPluginsByType(pluginPaths,
                                                   PLUGIN_TYPE_PROCESSING)

        self.clientAuthNr = clientAuthNr or self.defaultAuthNr()

        self.requestExecuter = defaultdict(lambda: self.doCustomAction)

        Motor.__init__(self)

        HasPoolManager.__init__(self, nodeRegistry, ha, cliname, cliha)
        if isinstance(self.poolManager, RegistryPoolManager):
            self.mode = Mode.discovered
        else:
            self.mode = None  # type: Optional[Mode]

        self.nodeReg = self.poolManager.nodeReg

        # noinspection PyCallingNonCallable
        self.nodestack = self.nodeStackClass(self.poolManager.nstack,
                                   self.handleOneNodeMsg,
                                   self.nodeReg)
        self.nodestack.onConnsChanged = self.onConnsChanged

        # noinspection PyCallingNonCallable
        self.clientstack = self.clientStackClass(self.poolManager.cstack,
                                       self.handleOneClientMsg)

        self.cliNodeReg = self.poolManager.cliNodeReg

        HasActionQueue.__init__(self)
        # Motor.__init__(self)
>>>>>>> 33ab75b1
        Propagator.__init__(self)

        self.primaryDecider = primaryDecider

        self.nodeInBox = deque()
        self.clientInBox = deque()
<<<<<<< HEAD

        self.allNodeNames = list(self.nodeReg.keys())
        self.totalNodes = len(self.nodeReg)
        self.f = getMaxFailures(self.totalNodes)
        self.requiredNumberOfInstances = self.f + 1  # per RBFT
        self.minimumNodes = (2 * self.f) + 1  # minimum for a functional pool

=======

        self.setF()

>>>>>>> 33ab75b1
        self.replicas = []  # type: List[replica.Replica]

        self.instanceChanges = InstanceChanges()

        self.viewNo = 0                             # type: int

        self.rank = self.getRank(self.name, self.nodeReg)

        self.elector = None  # type: PrimaryDecider

        self.forwardedRequests = set()  # type: Set[Tuple[(str, int)]]

        self.instances = Instances()

        self.monitor = Monitor(self.name,
                               Delta=self.config.DELTA,
                               Lambda=self.config.LAMBDA,
                               Omega=self.config.OMEGA,
                               instances=self.instances,
                               pluginPaths=pluginPaths)

        # Requests that are to be given to the replicas by the node. Each
        # element of the list is a deque for the replica with number equal to
        # its index in the list and each element of the deque is a named tuple
        self.msgsToReplicas = []  # type: List[deque]

        # Requests that are to be given to the elector by the node
        self.msgsToElector = deque()

        nodeRoutes = [(Propagate, self.processPropagate),
                      (InstanceChange, self.processInstanceChange)]

        nodeRoutes.extend((msgTyp, self.sendToElector) for msgTyp in
                          [Nomination, Primary, Reelection])

        nodeRoutes.extend((msgTyp, self.sendToReplica) for msgTyp in
                          [PrePrepare, Prepare, Commit])

        self.perfCheckFreq = self.config.PerfCheckFreq

        self._schedule(self.checkPerformance, self.perfCheckFreq)

        self.initInsChngThrottling()

        self.clientBlacklister = SimpleBlacklister(
            self.name + CLIENT_BLACKLISTER_SUFFIX)  # type: Blacklister

        self.nodeBlacklister = SimpleBlacklister(
            self.name + NODE_BLACKLISTER_SUFFIX)  # type: Blacklister

        # BE CAREFUL HERE
        # This controls which message types are excluded from signature
        # verification. These are still subject to RAET's signature verification
        # but client signatures will not be checked on these. Expressly
        # prohibited from being in this is ClientRequest and Propagation,
        # which both require client signature verification
        self.authnWhitelist = (Nomination, Primary, Reelection,
                               Batch,
                               PrePrepare, Prepare,
                               Commit, InstanceChange, LedgerStatus,
                               ConsistencyProof, CatchupReq, CatchupRep,
                               ConsProofRequest)

        # Map of request identifier to client name. Used for
        # dispatching the processed requests to the correct client remote
        self.clientIdentifiers = {}     # Dict[str, str]

        self.hashStore = self.getHashStore(self.name)
        self.initDomainLedger()
        self.primaryStorage = storage or self.getPrimaryStorage()
        self.secondaryStorage = self.getSecondaryStorage()
        self.addGenesisNyms()
        self.ledgerManager = self.getLedgerManager()

        if isinstance(self.poolManager, TxnPoolManager):
            self.ledgerManager.addLedger(0, self.poolLedger,
                postCatchupCompleteClbk=self.postPoolLedgerCaughtUp,
                postTxnAddedToLedgerClbk=self.postTxnFromCatchupAddedToLedger)
        self.ledgerManager.addLedger(1, self.domainLedger,
                postCatchupCompleteClbk=self.postDomainLedgerCaughtUp,
                postTxnAddedToLedgerClbk=self.postTxnFromCatchupAddedToLedger)

        nodeRoutes.extend([
            (LedgerStatus, self.ledgerManager.processLedgerStatus),
            (ConsistencyProof, self.ledgerManager.processConsistencyProof),
            (ConsProofRequest, self.ledgerManager.processConsistencyProofReq),
            (CatchupReq, self.ledgerManager.processCatchupReq),
            (CatchupRep, self.ledgerManager.processCatchupRep)
        ])

        self.nodeMsgRouter = Router(*nodeRoutes)

        self.clientMsgRouter = Router(
            (Request, self.processRequest),
            (LedgerStatus, self.ledgerManager.processLedgerStatus),
            (CatchupReq, self.ledgerManager.processCatchupReq),
        )

        # Ordered requests received from replicas while the node was not
        # participating
        self.stashedOrderedReqs = deque()

        # Set of (identifier, reqId) of all transactions that were received
        # while catching up. Used to detect overlap between stashed requests
        # and received replies while catching up.
        self.reqsFromCatchupReplies = set()

        # Any messages that are intended for protocol instances not created.
        # Helps in cases where a new protocol instance have been added by a
        # majority of nodes due to joining of a new node, but some slow nodes
        # are not aware of it. Key is instance id and value is a deque
        # TODO: Do GC for `msgsForFutureReplicas`
        self.msgsForFutureReplicas = {}

        self.addReplicas()

<<<<<<< HEAD
        # Map of request identifier to client name. Used for
        # dispatching the processed requests to the correct client remote
        self.clientIdentifiers = {}     # Dict[str, str]

        self.hashStore = self.getHashStore(self.name)
        self.primaryStorage = storage or self.getPrimaryStorage()
        self.secondaryStorage = self.getSecondaryStorage()
=======
        tp = loadPlugins(self.basedirpath)
        logger.debug("total plugins loaded in node: {}".format(tp))

    def __repr__(self):
        return self.name

    # noinspection PyAttributeOutsideInit
    def setF(self):
        nodeNames = set(self.nodeReg.keys())
        self.allNodeNames = nodeNames.union({self.name, })
        self.totalNodes = len(self.allNodeNames)
        self.f = getMaxFailures(self.totalNodes)
        self.requiredNumberOfInstances = self.f + 1  # per RBFT
        self.minimumNodes = (2 * self.f) + 1  # minimum for a functional pool

    @property
    def poolLedger(self):
        return self.poolManager.ledger if isinstance(self.poolManager,
                                                     TxnPoolManager) \
            else None

    @property
    def domainLedger(self):
        return self.primaryStorage

    @property
    def poolLedgerStatus(self):
        return LedgerStatus(0, self.poolLedger.size,
                            self.poolLedger.root_hash) \
            if self.poolLedger else None

    @property
    def domainLedgerStatus(self):
        return LedgerStatus(1, self.domainLedger.size,
                            self.domainLedger.root_hash)

    @property
    def isParticipating(self):
        return self.mode == Mode.participating

    @property
    def nodeStackClass(self) -> NodeStack:
        return NodeStack

    @property
    def clientStackClass(self) -> ClientStack:
        return ClientStack
>>>>>>> 33ab75b1

    def getPrimaryStorage(self):
        """
        This is usually an implementation of Ledger
        """
        if self.config.primaryStorage is None:
<<<<<<< HEAD
            fields = OrderedDict([
                (f.IDENTIFIER.nm, (str, str)),
                (f.REQ_ID.nm, (str, int)),
                (TXN_ID, (str, str)),
                (TXN_TIME, (str, float)),
                (TXN_TYPE, (str, str)),
                (F.seqNo.name, (str, int))
            ])
            return Ledger(CompactMerkleTree(hashStore=self.hashStore),
                          dataDir=self.getDataLocation(),
                          serializer=CompactSerializer(fields=fields))
        else:
            return initStorage(self.config.primaryStorage,
                               name=self.name+NODE_PRIMARY_STORAGE_SUFFIX,
                               dataDir=self.getDataLocation(),
=======
            fields = getTxnOrderedFields()
            return Ledger(CompactMerkleTree(hashStore=self.hashStore),
                          dataDir=self.dataLocation,
                          serializer=CompactSerializer(fields=fields),
                          fileName=self.config.domainTransactionsFile)
        else:
            return initStorage(self.config.primaryStorage,
                               name=self.name+NODE_PRIMARY_STORAGE_SUFFIX,
                               dataDir=self.dataLocation,
>>>>>>> 33ab75b1
                               config=self.config)

    def getHashStore(self, name) -> HashStore:
        """
        Create and return a hashStore implementation based on configuration
        """
        hsConfig = self.config.hashStore['type'].lower()
        if hsConfig == HS_FILE:
<<<<<<< HEAD
            return FileHashStore(dataDir=self.getDataLocation(),
                                 fileNamePrefix=NODE_HASH_STORE_SUFFIX)
        elif hsConfig == HS_ORIENT_DB:
            return OrientDbHashStore(
                self._getOrientDbStore(name, pyorient.DB_TYPE_GRAPH))
        elif hsConfig == HS_MEMORY:
            return MemoryHashStore()
=======
            return FileHashStore(dataDir=self.dataLocation,
                                 fileNamePrefix=NODE_HASH_STORE_SUFFIX)
        elif hsConfig == HS_ORIENT_DB:
            if hasattr(self, '_orientDbStore'):
                store = self._orientDbStore
            else:
                store = self._getOrientDbStore(name,
                                               pyorient.DB_TYPE_GRAPH)
            return OrientDbHashStore(store)
>>>>>>> 33ab75b1
        else:
            return MemoryHashStore()

    def getSecondaryStorage(self) -> SecondaryStorage:
        """
        Create and return an instance of secondaryStorage to be
        used by this Node.
        """
        if self.config.secondaryStorage:
            return initStorage(self.config.secondaryStorage,
                               name=self.name+NODE_SECONDARY_STORAGE_SUFFIX,
<<<<<<< HEAD
                               dataDir=self.getDataLocation(),
=======
                               dataDir=self.dataLocation,
>>>>>>> 33ab75b1
                               config=self.config)
        else:
            return SecondaryStorage(txnStore=None,
                                    primaryStorage=self.primaryStorage)

    def _getOrientDbStore(self, name, dbType) -> OrientDbStore:
        """
        Helper method that creates an instance of OrientdbStore.

        :param name: name of the orientdb database
        :param dbType: orientdb database type
        :return: orientdb store
        """
<<<<<<< HEAD
        return OrientDbStore(user=self.config.OrientDB["user"],
                             password=self.config.OrientDB["password"],
                             dbName=name,
                             dbType=dbType,
                             storageType=pyorient.STORAGE_TYPE_PLOCAL)
=======
        self._orientDbStore = OrientDbStore(
            user=self.config.OrientDB["user"],
            password=self.config.OrientDB["password"],
            dbName=name,
            dbType=dbType,
            storageType=pyorient.STORAGE_TYPE_PLOCAL)
        return self._orientDbStore

    def getLedgerManager(self):
        return LedgerManager(self, ownedByNode=True)
>>>>>>> 33ab75b1

    def start(self, loop):
        oldstatus = self.status
        super().start(loop)
        if oldstatus in Status.going():
            logger.info("{} is already {}, so start has no effect".
                        format(self, self.status.name))
        else:
            self.primaryStorage.start(loop)
<<<<<<< HEAD
            self.startNodestack()
            self.startClientstack()
=======
            self.nodestack.start()
            self.clientstack.start()
>>>>>>> 33ab75b1

            self.elector = self.newPrimaryDecider()

            # if first time running this node
            if not self.nodestack.remotes:
                logger.info("{} first time running; waiting for key sharing..."
                            "".format(self))
            else:
                self.nodestack.maintainConnections()

        if isinstance(self.poolManager, RegistryPoolManager):
            # Node not using pool ledger so start syncing domain ledger
            self.mode = Mode.discovered
            self.ledgerManager.setLedgerCanSync(1, True)
        else:
            # Node using pool ledger so first sync pool ledger
            self.mode = Mode.starting
            self.ledgerManager.setLedgerCanSync(0, True)

    @staticmethod
    def getRank(name: str, allNames: Sequence[str]):
        return sorted(allNames).index(name)

    def newPrimaryDecider(self):
        if self.primaryDecider:
            return self.primaryDecider
        else:
            return primary_elector.PrimaryElector(self)

    @property
    def connectedNodeCount(self) -> int:
        """
        The plus one is for this node, for example, if this node has three
        connections, then there would be four total nodes
        :return: number of connected nodes this one
        """
        return len(self.nodestack.conns) + 1

    def onStopping(self):
        """
        Actions to be performed on stopping the node.

        - Close the UDP socket of the nodestack
        """
        # Log stats should happen before any kind of reset or clearing
        self.logstats()

        self.reset()

        # Stop the txn store
        self.primaryStorage.stop()

        if self.nodestack.opened:
            self.nodestack.close()
        if self.clientstack.opened:
            self.clientstack.close()
<<<<<<< HEAD
            self.clientstack = None
        self.reset()
        self.logstats()
        self.conns.clear()
        # Stop the txn store
        self.primaryStorage.stop()
=======

        self.mode = None
        if isinstance(self.poolManager, TxnPoolManager):
            self.ledgerManager.setLedgerState(0, LedgerState.not_synced)
        self.ledgerManager.setLedgerState(1, LedgerState.not_synced)
>>>>>>> 33ab75b1

    def reset(self):
        logger.info("{} reseting...".format(self), extra={"cli": False})
        self.nodestack.nextCheck = 0
        logger.debug("{} clearing aqStash of size {}".format(self,
                                                             len(self.aqStash)))
        self.nodestack.conns.clear()
        # TODO: Should `self.clientstack.conns` be cleared too
        # self.clientstack.conns.clear()
        self.aqStash.clear()
        self.actionQueue.clear()
        self.elector = None

    async def prod(self, limit: int=None) -> int:
        """.opened
        This function is executed by the node each time it gets its share of
        CPU time from the event loop.

        :param limit: the number of items to be serviced in this attempt
        :return: total number of messages serviced by this node
        """
        if self.isGoing():
            await self.nodestack.serviceLifecycle()
            self.clientstack.serviceClientStack()
        c = 0
        if self.status is not Status.stopped:
            c += await self.serviceNodeMsgs(limit)
            c += await self.serviceReplicas(limit)
            c += await self.serviceClientMsgs(limit)
            c += self._serviceActions()
            c += self.ledgerManager._serviceActions()
            c += self.monitor._serviceActions()
            c += await self.serviceElector()
            self.nodestack.flushOutBoxes()
        return c

    async def serviceReplicas(self, limit) -> int:
        """
        Execute `serviceReplicaMsgs`, `serviceReplicaOutBox` and
        `serviceReplicaInBox` with `limit` number of messages. See the
        respective functions for more information.

        :param limit: the maximum number of messages to process
        :return: the sum of messages successfully processed by
        serviceReplicaMsgs, serviceReplicaInBox and serviceReplicaOutBox
        """
        a = self.serviceReplicaMsgs(limit)
        b = await self.serviceReplicaOutBox(limit)
        c = self.serviceReplicaInBox(limit)
        return a + b + c

    async def serviceNodeMsgs(self, limit: int) -> int:
        """
        Process `limit` number of messages from the nodeInBox.

        :param limit: the maximum number of messages to process
        :return: the number of messages successfully processed
        """
        n = await self.nodestack.service(limit)
        await self.processNodeInBox()
        return n

    async def serviceClientMsgs(self, limit: int) -> int:
        """
        Process `limit` number of messages from the clientInBox.

        :param limit: the maximum number of messages to process
        :return: the number of messages successfully processed
        """
        c = await self.clientstack.service(limit)
        await self.processClientInBox()
        return c

    async def serviceElector(self) -> int:
        """
        Service the elector's inBox, outBox and action queues.

        :return: the number of messages successfully serviced
        """
        if not self.isReady():
            return 0
        o = self.serviceElectorOutBox()
        i = await self.serviceElectorInbox()
        a = self.elector._serviceActions()
        return o + i + a

    def onConnsChanged(self, joined: Set[str], left: Set[str]):
        """
        A series of operations to perform once a connection count has changed.

        - Set f to max number of failures this system can handle.
        - Set status to one of started, started_hungry or starting depending on
            the number of protocol instances.
        - Check protocol instances. See `checkInstances()`

        """
        if self.isGoing():
            if self.connectedNodeCount == self.totalNodes:
                self.status = Status.started
                self.stopKeySharing()
            elif self.connectedNodeCount >= self.minimumNodes:
                self.status = Status.started_hungry
            else:
                self.status = Status.starting
        self.elector.nodeCount = self.connectedNodeCount

        if self.isReady():
            self.checkInstances()
            # TODO: Should we only send election messages when lagged or
            # otherwise too?
            if isinstance(self.elector, PrimaryElector) and joined:
                msgs = self.elector.getElectionMsgsForLaggedNodes()
                logger.debug("{} has msgs {} for new nodes {}".
                             format(self, msgs, joined))
                for n in joined:
                    self.sendElectionMsgsToLaggingNode(n, msgs)
                    # Communicate current view number if any view change
                    # happened to the connected node
                    if self.viewNo > 0:
                        # TODO: This is little cryptic since we send the
                        # InstanceChange with the viewNo 1 less than what we
                        # want the other node to switch to. The way to fix it is
                        # to send the InstanceChange with the viewNo as exactly
                        # what we want the other node to switch to.
                        logger.debug("{} communicating view number {} to {}"
                                     .format(self, self.viewNo-1, n))
                        rid = self.nodestack.getRemote(n).uid
                        self.send(InstanceChange(self.viewNo-1), rid)

        # Send ledger status whether ready (connected to enough nodes) or not
        for n in joined:
            self.sendPoolLedgerStatus(n)
            # Send the domain ledger status only when it has discovered enough
            # peers otherwise very few peers will know that this node is lagging
            # behind and it will not receive sufficient consistency proofs to
            # verify the exact state of the ledger.
            if self.mode in (Mode.discovered, Mode.participating):
                self.sendDomainLedgerStatus(n)

    def newNodeJoined(self, txn: str):
        self.setF()
        if self.addReplicas():
            self.decidePrimaries()
        # TODO: Should tell the client after the new node has synced up its
        # ledgers
        self.sendPoolInfoToClients(txn)

    def sendPoolInfoToClients(self, txn):
        logger.debug("{} sending new node info {} to all clients".format(self,
                                                                         txn))
        msg = PoolLedgerTxns(txn)
        self.clientstack.transmitToClients(msg,
                                           list(self.clientstack.connectedClients))

    @property
    def clientStackName(self):
        return self.getClientStackNameOfNode(self.name)

    @staticmethod
    def getClientStackNameOfNode(nodeName: str):
        return nodeName + CLIENT_STACK_SUFFIX

    def getClientStackHaOfNode(self, nodeName: str) -> HA:
        return self.cliNodeReg.get(self.getClientStackNameOfNode(nodeName))

    def sendElectionMsgsToLaggingNode(self, nodeName: str, msgs: List[Any]):
        rid = self.nodestack.getRemote(nodeName).uid
        for msg in msgs:
            logger.debug("{} sending election message {} to lagged node {}".
                         format(self, msg, nodeName))
            self.send(msg, rid)

    def _statusChanged(self, old: Status, new: Status) -> None:
        """
        Perform some actions based on whether this node is ready or not.

        :param old: the previous status
        :param new: the current status
        """
        pass

    def checkInstances(self) -> None:
        """
        Check if this node has the minimum required number of protocol
        instances, i.e. f+1. If not, add a replica. If no election is in
        progress, this node will try to nominate one of its replicas as primary.
        This method is called whenever a connection with a  new node is
        established.
        """
        logger.debug("{} choosing to start election on the basis of count {} "
                     "and nodes {}".format(self, self.connectedNodeCount,
                                           self.nodestack.conns))
        self._schedule(self.decidePrimaries)

    def addReplicas(self):
        newReplicas = 0
        while len(self.replicas) < self.requiredNumberOfInstances:
            self.addReplica()
            newReplicas += 1
            self.processStashedMsgsForReplica(len(self.replicas)-1)
        return newReplicas

    def processStashedMsgsForReplica(self, instId: int):
        if instId not in self.msgsForFutureReplicas:
            return
        i = 0
        while self.msgsForFutureReplicas[instId]:
            msg, frm = self.msgsForFutureReplicas[instId].popleft()
            if isinstance(msg, ElectionType):
                self.sendToElector(msg, frm)
            elif isinstance(msg, ThreePhaseType):
                self.sendToReplica(msg, frm)
            else:
                self.discard(msg, reason="Unknown message type for replica id"
                             .format(instId), logMethod=logger.warn)
        logger.debug("{} processed {} stashed msgs for replica {}".
                     format(self, i, instId))

    def decidePrimaries(self):
        """
        Choose the primary replica for each protocol instance in the system
        using a PrimaryDecider.
        """
        self.elector.decidePrimaries()

    def createReplica(self, instId: int, isMaster: bool) -> 'replica.Replica':
        """
        Create a new replica with the specified parameters.
        This is a convenience method used to create replicas from a node
        instead of passing in replicas in the Node's constructor.

        :param instId: protocol instance number
        :param isMaster: does this replica belong to the master protocol
            instance?
        :return: a new instance of Replica
        """
        return replica.Replica(self, instId, isMaster)

    def addReplica(self):
        """
        Create and add a new replica to this node.
        If this is the first replica on this node, it will belong to the Master
        protocol instance.
        """
        instId = len(self.replicas)
        if len(self.replicas) == 0:
            isMaster = True
            instDesc = "master"
        else:
            isMaster = False
            instDesc = "backup"
        replica = self.createReplica(instId, isMaster)
        self.replicas.append(replica)
        self.msgsToReplicas.append(deque())
        self.monitor.addInstance()
        logger.display("{} added replica {} to instance {} ({})".
                       format(self, replica, instId, instDesc),
                       extra={"cli": True, "demo": True})
        return replica

    def serviceReplicaMsgs(self, limit: int=None) -> int:
        """
        Process `limit` number of replica messages.
        Here processing means appending to replica inbox.

        :param limit: the maximum number of replica messages to process
        :return: the number of replica messages processed
        """
        msgCount = 0
        for idx, replicaMsgs in enumerate(self.msgsToReplicas):
            while replicaMsgs and (not limit or msgCount < limit):
                msgCount += 1
                msg = replicaMsgs.popleft()
                self.replicas[idx].inBox.append(msg)
        return msgCount

    async def serviceReplicaOutBox(self, limit: int=None) -> int:
        """
        Process `limit` number of replica messages.
        Here processing means appending to replica inbox.

        :param limit: the maximum number of replica messages to process
        :return: the number of replica messages processed
        """
        msgCount = 0
        for replica in self.replicas:
            while replica.outBox and (not limit or msgCount < limit):
                msgCount += 1
                msg = replica.outBox.popleft()
                if isinstance(msg, (PrePrepare,
                                    Prepare,
                                    Commit)):
                    self.send(msg)
                elif isinstance(msg, Ordered):
<<<<<<< HEAD
                    await self.processOrdered(msg)
=======
                    # Checking for request in received catchup replies as a
                    # request ordering might have started when the node was not
                    # participating but by the time ordering finished, node
                    # might have started participating
                    if self.isParticipating and not self.gotInCatchupReplies(msg):
                        self.processOrdered(msg)
                    else:
                        logger.debug("{} stashing {}".format(self, msg))
                        self.stashedOrderedReqs.append(msg)
>>>>>>> 33ab75b1
                elif isinstance(msg, Exception):
                    self.processEscalatedException(msg)
                else:
                    logger.error("Received msg {} and don't know how to handle"
                                 "it".format(msg))
        return msgCount

    def serviceReplicaInBox(self, limit: int=None):
        """
        Process `limit` number of messages in the replica inbox for each replica
        on this node.

        :param limit: the maximum number of replica messages to process
        :return: the number of replica messages processed successfully
        """
        msgCount = 0
        for replica in self.replicas:
            msgCount += replica.serviceQueues(limit)
        return msgCount

    def serviceElectorOutBox(self, limit: int=None) -> int:
        """
        Service at most `limit` number of messages from the elector's outBox.

        :return: the number of messages successfully serviced.
        """
        msgCount = 0
        while self.elector.outBox and (not limit or msgCount < limit):
            msgCount += 1
            msg = self.elector.outBox.popleft()
            if isinstance(msg, (Nomination, Primary, Reelection)):
                self.send(msg)
            elif isinstance(msg, BlacklistMsg):
                nodeName = getattr(msg, f.NODE_NAME.nm)
                code = getattr(msg, f.SUSP_CODE.nm)
                self.reportSuspiciousNode(nodeName, code=code)
            else:
                logger.error("Received msg {} and don't know how to handle it".
                             format(msg))
        return msgCount

    async def serviceElectorInbox(self, limit: int=None) -> int:
        """
        Service at most `limit` number of messages from the elector's outBox.

        :return: the number of messages successfully serviced.
        """
        msgCount = 0
        while self.msgsToElector and (not limit or msgCount < limit):
            msgCount += 1
            msg = self.msgsToElector.popleft()
            self.elector.inBox.append(msg)
        await self.elector.serviceQueues(limit)
        return msgCount

    @property
    def hasPrimary(self) -> bool:
        """
        Does this node have a primary replica?

        :return: whether this node has a primary
        """
        return any(replica.isPrimary for replica in self.replicas)

    @property
    def primaryReplicaNo(self) -> Optional[int]:
        """
        Return the index of the primary or None if there's no primary among the
        replicas on this node.

        :return: index of the primary
        """
        for idx, replica in enumerate(self.replicas):
            if replica.isPrimary:
                return idx
        return None

    def msgHasAcceptableInstId(self, msg, frm) -> bool:
        """
        Return true if the instance id of message corresponds to a correct
        replica.

        :param msg: the node message to validate
        :return:
        """
        instId = getattr(msg, "instId", None)
        if instId is None or not isinstance(instId, int) or instId < 0:
            return False
        if instId >= len(self.msgsToReplicas):
            if instId not in self.msgsForFutureReplicas:
                self.msgsForFutureReplicas[instId] = deque()
            self.msgsForFutureReplicas[instId].append((msg, frm))
            logger.debug("{} queueing message {} for future protocol "
                         "instance {}".format(self, msg, instId))
            return False
        return True

    def msgHasAcceptableViewNo(self, msg) -> bool:
        """
        Return true if the view no of message corresponds to the current view
        no, or a view no in the past that the replicas know of or a view no in
        the future

        :param msg: the node message to validate
        :return:
        """
        viewNo = getattr(msg, "viewNo", None)
        if viewNo is None or not isinstance(viewNo, int) or viewNo < 0:
            return False
        corrects = []
        for r in self.replicas:
            if not r.primaryNames:
                # The replica and thus this node does not know any viewNos
                corrects.append(True)
                continue
            if viewNo in r.primaryNames.keys():
                # Replica has seen primary with this view no
                corrects.append(True)
            elif viewNo > max(r.primaryNames.keys()):
                # msg for a future view no
                corrects.append(True)
            else:
                # Replica has not seen any primary for this `viewNo` and its
                # less than the current `viewNo`
                corrects.append(False)
        r = all(corrects)
        if not r:
            self.discard(msg, "un-acceptable viewNo {}"
                         .format(viewNo), logMethod=logger.debug)
        return r

    def sendToReplica(self, msg, frm):
        """
        Send the message to the intended replica.

        :param msg: the message to send
        :param frm: the name of the node which sent this `msg`
        """
        if self.msgHasAcceptableInstId(msg, frm) and \
                self.msgHasAcceptableViewNo(msg):
            self.msgsToReplicas[msg.instId].append((msg, frm))

    def sendToElector(self, msg, frm):
        """
        Send the message to the intended elector.

        :param msg: the message to send
        :param frm: the name of the node which sent this `msg`
        """
        if self.msgHasAcceptableInstId(msg, frm) and \
                self.msgHasAcceptableViewNo(msg):
            logger.debug("{} sending message to elector: {}".
                         format(self, (msg, frm)))
            self.msgsToElector.append((msg, frm))

    def handleOneNodeMsg(self, wrappedMsg):
        """
        Validate and process one message from a node.

        :param wrappedMsg: Tuple of message and the name of the node that sent
        the message
        """
        try:
            vmsg = self.validateNodeMsg(wrappedMsg)
            if vmsg:
                logger.info("{} msg validated {}".format(self, wrappedMsg))
                self.unpackNodeMsg(*vmsg)
            else:
                logger.info("{} non validated msg {}".format(self, wrappedMsg))
        except SuspiciousNode as ex:
            self.reportSuspiciousNodeEx(ex)
        except Exception as ex:
            msg, frm = wrappedMsg
            self.discard(msg, ex)

    def validateNodeMsg(self, wrappedMsg):
        """
        Validate another node's message sent to this node.

        :param wrappedMsg: Tuple of message and the name of the node that sent
        the message
        :return: Tuple of message from node and name of the node
        """
        msg, frm = wrappedMsg
        if self.isNodeBlacklisted(frm):
            self.discard(msg, "received from blacklisted node {}"
                         .format(frm), logger.info)
            return None

        op = msg.pop(OP_FIELD_NAME, None)
        if not op:
            raise MissingNodeOp
        cls = TaggedTuples.get(op, None)
        if not cls:
            raise InvalidNodeOp(op)
        try:
            cMsg = cls(**msg)
        except Exception as ex:
            raise InvalidNodeMsg from ex
        try:
            self.verifySignature(cMsg)
        except BaseExc as ex:
            raise SuspiciousNode(frm, ex, cMsg) from ex
        logger.debug("{} received node message from {}: {}".
                     format(self, frm, cMsg),
                     extra={"cli": False})
        return cMsg, frm

    def unpackNodeMsg(self, msg, frm) -> None:
        """
        If the message is a batch message validate each message in the batch,
        otherwise add the message to the node's inbox.

        :param msg: a node message
        :param frm: the name of the node that sent this `msg`
        """
        if isinstance(msg, Batch):
            logger.debug("{} processing a batch {}".format(self, msg))
            for m in msg.messages:
                self.handleOneNodeMsg((m, frm))
        else:
            self.postToNodeInBox(msg, frm)

    def postToNodeInBox(self, msg, frm):
        """
        Append the message to the node inbox

        :param msg: a node message
        :param frm: the name of the node that sent this `msg`
        """
        logger.debug("{} appending to nodeinxbox {}".format(self, msg))
        self.nodeInBox.append((msg, frm))

    async def processNodeInBox(self):
        """
        Process the messages in the node inbox asynchronously.
        """
        while self.nodeInBox:
            m = self.nodeInBox.popleft()
            try:
                await self.nodeMsgRouter.handle(m)
            except SuspiciousNode as ex:
                self.reportSuspiciousNodeEx(ex)
                self.discard(m, ex)

    def handleOneClientMsg(self, wrappedMsg):
        """
        Validate and process a client message

        :param wrappedMsg: a message from a client
        """
        try:
            vmsg = self.validateClientMsg(wrappedMsg)
            if vmsg:
                self.unpackClientMsg(*vmsg)
        except Exception as ex:
            msg, frm = wrappedMsg
<<<<<<< HEAD
            exc = ex.__cause__ if ex.__cause__ else ex
            self.reportSuspiciousClient(frm, exc)
            self.handleInvalidClientMsg(exc, wrappedMsg)
        except InvalidClientMessageException as ex:
=======
            friendly = friendlyEx(ex)
            if isinstance(ex, SuspiciousClient):
                self.reportSuspiciousClient(frm, friendly)

>>>>>>> 33ab75b1
            self.handleInvalidClientMsg(ex, wrappedMsg)

    def handleInvalidClientMsg(self, ex, wrappedMsg):
        _, frm = wrappedMsg
        exc = ex.__cause__ if ex.__cause__ else ex
<<<<<<< HEAD
        reason = "client request invalid: {} {}". \
            format(exc.__class__.__name__, exc)
        self.transmitToClient(RequestNack(ex.reqId, reason), frm)
        self.discard(wrappedMsg, ex, logger.warning, cliOutput=True)
=======
        friendly = friendlyEx(ex)
        reason = "client request invalid: {}".format(friendly)
        reqId = getattr(exc, f.REQ_ID.nm, None)
        if not reqId:
            reqId = getattr(ex, f.REQ_ID.nm, None)
        self.transmitToClient(RequestNack(reqId, reason), frm)
        self.discard(wrappedMsg, friendly, logger.warning, cliOutput=True)
>>>>>>> 33ab75b1

    def validateClientMsg(self, wrappedMsg):
        """
        Validate a message sent by a client.

        :param wrappedMsg: a message from a client
        :return: Tuple of clientMessage and client address
        """
        msg, frm = wrappedMsg
        if self.isClientBlacklisted(frm):
            self.discard(msg, "received from blacklisted client {}"
                         .format(frm), logger.info)
            return None

        if all(attr in msg.keys()
               for attr in [OPERATION, f.IDENTIFIER.nm, f.REQ_ID.nm]):
            self.checkValidOperation(msg[f.IDENTIFIER.nm],
                                     msg[f.REQ_ID.nm],
                                     msg[OPERATION])
            cls = Request
        elif OP_FIELD_NAME in msg:
            op = msg.pop(OP_FIELD_NAME)
            cls = TaggedTuples.get(op, None)
            if not cls:
                raise InvalidClientOp(op, msg.get(f.REQ_ID.nm))
<<<<<<< HEAD
            if cls is not Batch:
=======
            if cls not in (Batch, LedgerStatus, CatchupReq):
>>>>>>> 33ab75b1
                raise InvalidClientMsgType(cls, msg.get(f.REQ_ID.nm))
        else:
            raise InvalidClientRequest(msg.get(f.IDENTIFIER.nm),
                                       msg.get(f.REQ_ID.nm))
        try:
            cMsg = cls(**msg)
        except Exception as ex:
            raise InvalidClientRequest from ex

        if self.isSignatureVerificationNeeded(msg):
            try:
                self.verifySignature(cMsg)
            except InvalidIdentifier as ex:
                raise
            except Exception as ex:
                raise SuspiciousClient from ex
        logger.trace("{} received CLIENT message: {}".
                     format(self.clientstack.name, cMsg))
        return cMsg, frm

    def unpackClientMsg(self, msg, frm):
        """
        If the message is a batch message validate each message in the batch,
        otherwise add the message to the node's clientInBox.

        :param msg: a client message
        :param frm: the name of the client that sent this `msg`
        """
        if isinstance(msg, Batch):
            for m in msg.messages:
                self.handleOneClientMsg((m, frm))
        else:
            self.postToClientInBox(msg, frm)

    def postToClientInBox(self, msg, frm):
        """
        Append the message to the node's clientInBox

        :param msg: a client message
        :param frm: the name of the node that sent this `msg`
        """
        self.clientInBox.append((msg, frm))

    async def processClientInBox(self):
        """
        Process the messages in the node's clientInBox asynchronously.
        All messages in the inBox have already been validated, including
        signature check.
        """
        while self.clientInBox:
            m = self.clientInBox.popleft()
            req, frm = m
            logger.display("{} processing {} request {}".
                         format(self.clientstack.name, frm, req),
                         extra={"cli": True})
            try:
                await self.clientMsgRouter.handle(m)
            except InvalidClientMessageException as ex:
                self.handleInvalidClientMsg(ex, m)
<<<<<<< HEAD
=======

    def postPoolLedgerCaughtUp(self):
        self.mode = Mode.discovered
        self.ledgerManager.setLedgerCanSync(1, True)
        # Node has discovered other nodes now sync up domain ledger
        for nm in self.nodestack.connecteds:
            self.sendDomainLedgerStatus(nm)
        if isinstance(self.poolManager, TxnPoolManager):
            self.checkInstances()
>>>>>>> 33ab75b1

    def postDomainLedgerCaughtUp(self):
        """
        Process any stashed ordered requests and set the mode to
        `participating`
        :return:
        """
        self.processStashedOrderedReqs()
        self.mode = Mode.participating
        self.checkInstances()

    def postTxnFromCatchupAddedToLedger(self, ledgerType: int, txn: Any):
        if ledgerType == 0:
            self.poolManager.onPoolMembershipChange(txn)
        if ledgerType == 1:
            if txn.get(TXN_TYPE) == NYM:
                self.addNewRole(txn)
        self.reqsFromCatchupReplies.add((txn.get(f.IDENTIFIER.nm),
                                         txn.get(f.REQ_ID.nm)))

    def sendPoolLedgerStatus(self, nodeName):
        self.sendLedgerStatus(nodeName, 0)

    def sendDomainLedgerStatus(self, nodeName):
        self.sendLedgerStatus(nodeName, 1)

    def sendLedgerStatus(self, nodeName: str, ledgerType: int):
        ledgerStatus = self.poolLedgerStatus if ledgerType == 0 else \
            self.domainLedgerStatus
        if ledgerStatus:
            rid = self.nodestack.getRemote(nodeName).uid
            self.send(ledgerStatus, rid)
        else:
            logger.debug("{} not sending ledger {} status to {} as it is null"
                         .format(self, ledgerType, nodeName))

    def processRequest(self, request: Request, frm: str):
        """
        Handle a REQUEST from the client.
        If the request has already been executed, the node re-sends the reply to
        the client. Otherwise, the node acknowledges the client request, adds it
        to its list of client requests, and sends a PROPAGATE to the
        remaining nodes.

        :param request: the REQUEST from the client
        :param frm: the name of the client that sent this REQUEST
        """
        logger.debug("{} received client request: {} from {}".
                     format(self.name, request, frm))

        # If request is already processed(there is a reply for the request in
        # the node's transaction store then return the reply from the
        # transaction store)
        if request.identifier not in self.clientIdentifiers:
            self.clientIdentifiers[request.identifier] = frm

<<<<<<< HEAD
        reply = await self.getReplyFor(request)
=======
        # TODO: What if client sends requests with same request id quickly so
        # before reply for one is generated, the other comes. In that
        # case we need to keep track of what requests ids node has seen
        # in-memory and once request with a particular request id is processed,
        # it should be removed from that in-memory DS.

        typ = request.operation.get(TXN_TYPE)
        if typ in POOL_TXN_TYPES:
            reply = self.poolManager.getReplyFor(request)
        else:
            reply = self.getReplyFor(request)

>>>>>>> 33ab75b1
        if reply:
            logger.debug("{} returning REPLY from already processed "
                         "REQUEST: {}".format(self, request))
            self.transmitToClient(reply, frm)
        else:
<<<<<<< HEAD
            await self.checkRequestAuthorized(request)
=======
            self.checkRequestAuthorized(request)
>>>>>>> 33ab75b1
            self.transmitToClient(RequestAck(request.reqId), frm)
            # If not already got the propagate request(PROPAGATE) for the
            # corresponding client request(REQUEST)
            self.recordAndPropagate(request, frm)

    # noinspection PyUnusedLocal
    async def processPropagate(self, msg: Propagate, frm):
        """
        Process one propagateRequest sent to this node asynchronously

        - If this propagateRequest hasn't been seen by this node, then broadcast
        it to all nodes after verifying the the signature.
        - Add the client to blacklist if its signature is invalid

        :param msg: the propagateRequest
        :param frm: the name of the node which sent this `msg`
        """
        logger.debug("Node {} received propagated request: {}".
                     format(self.name, msg))
        reqDict = msg.request
        request = Request(**reqDict)

        clientName = msg.senderClient

        if request.identifier not in self.clientIdentifiers:
            self.clientIdentifiers[request.identifier] = clientName

        self.requests.addPropagate(request, frm)

<<<<<<< HEAD
=======
        # # Only propagate if the node is participating in the consensus process
        # # which happens when the node has completed the catchup process
>>>>>>> 33ab75b1
        self.propagate(request, clientName)
        self.tryForwarding(request)

    async def processOrdered(self, ordered: Ordered, retryNo: int = 0):
        """
        Process and orderedRequest.

        Execute client request with retries if client request hasn't yet reached
        this node but corresponding PROPAGATE, PRE-PREPARE, PREPARE and
        COMMIT request did

        :param ordered: an orderedRequest
        :param retryNo: the retry number used in recursion
        :return: True if successful, None otherwise
        """

        instId, viewNo, identifier, reqId, digest, ppTime = tuple(ordered)

        self.monitor.requestOrdered(identifier,
                                    reqId,
                                    instId,
                                    byMaster=(instId == self.instances.masterId))

        # Only the request ordered by master protocol instance are executed by
        # the client
        if instId == self.instances.masterId:
            key = (identifier, reqId)
            if key in self.requests:
                req = self.requests[key].request
<<<<<<< HEAD
                await self.executeRequest(ppTime, req)
                logger.debug("Node {} executing client request {} {}".
=======
                self.executeRequest(ppTime, req)
                logger.debug("{} executed client request {} {}".
>>>>>>> 33ab75b1
                             format(self.name, identifier, reqId))
            # If the client request hasn't reached the node but corresponding
            # PROPAGATE, PRE-PREPARE, PREPARE and COMMIT request did,
            # then retry 3 times
            elif retryNo < 3:
                retryNo += 1
                asyncio.sleep(random.randint(2, 4))
<<<<<<< HEAD
                await self.processOrdered(ordered, retryNo)
                logger.debug("Node {} retrying executing client request {} {}".
=======
                self.processOrdered(ordered, retryNo)
                logger.debug("{} retrying executing client request {} {}".
>>>>>>> 33ab75b1
                             format(self.name, identifier, reqId))
            return True
        else:
            logger.trace("{} got ordered request from backup replica".
                         format(self))

    def processEscalatedException(self, ex):
        """
        Process an exception escalated from a Replica
        """
        if isinstance(ex, SuspiciousNode):
            self.reportSuspiciousNodeEx(ex)
        else:
            raise RuntimeError("unhandled replica-escalated exception") from ex

    def processInstanceChange(self, instChg: InstanceChange, frm: str) -> None:
        """
        Validate and process an instance change request.

        :param instChg: the instance change request
        :param frm: the name of the node that sent this `msg`
        """
        logger.debug("Node {} received instance change request: {} from {}".
                     format(self, instChg, frm))

        # TODO: add sender to blacklist?
        if not isinstance(instChg.viewNo, int):
            self.discard(instChg, "field viewNo has incorrect type: {}".
                         format(type(instChg.viewNo)))
        elif instChg.viewNo < self.viewNo:
            self.discard(instChg,
                         "Received instance change request with view no {} "
                         "which is less than its view no {}".
                         format(instChg.viewNo, self.viewNo), logger.debug)
        else:
            # Record instance changes for views but send instance change
            # only when found master to be degraded. if quorum of view changes
            #  found then change view even if master not degraded
            if not self.instanceChanges.hasInstChngFrom(instChg.viewNo, frm):
                self.instanceChanges.addVote(instChg.viewNo, frm)
            if self.monitor.isMasterDegraded():
                logger.debug(
                    "{} found master degraded after receiving instance change "
                    "message from {}".format(self, frm))
                self.sendInstanceChange(instChg.viewNo)
            else:
                logger.debug(
                    "{} received instance change message {} but did not "
                    "find the master to be slow".format(self, instChg))
            if self.canViewChange(instChg.viewNo):
                logger.debug("{} initiating a view change with view "
                             "no {}".format(self, self.viewNo))
                self.startViewChange(instChg.viewNo)
            else:
                logger.trace("{} cannot initiate a view change".format(self))

    def checkPerformance(self):
        """
        Check if master instance is slow and send an instance change request.
        :returns True if master performance is OK, otherwise False
        """
        logger.debug("{} checking its performance".format(self))
        self._schedule(self.checkPerformance, self.perfCheckFreq)

        # Move ahead only if the node has synchronized its state with other
        # nodes
        if not self.isParticipating:
            return

        if self.instances.masterId is not None:
            if self.monitor.isMasterDegraded():
                self.sendInstanceChange(self.viewNo)
                return False
            else:
                logger.debug("{}s master has higher performance than backups".
                             format(self))
        return True

<<<<<<< HEAD
    async def executeRequest(self, ppTime: float, req: Request) -> None:
        """
        Execute the REQUEST sent to this Node

        :param viewNo: the view number (See glossary)
        :param ppTime: the time at which PRE-PREPARE was sent
        :param req: the client REQUEST
        """

        await self.requestExecuter[req.operation.get(TXN_TYPE)](ppTime, req)

    # TODO: Find a better name for the function
    async def doCustomAction(self, ppTime, req):
        reply = await self.generateReply(ppTime, req)
        self.transmitToClient(reply, self.clientIdentifiers[req.identifier])

    async def getReplyFor(self, request):
        result = await self.secondaryStorage.getReply(request.identifier, request.reqId)
        return Reply(result) if result else None

=======
>>>>>>> 33ab75b1
    def sendInstanceChange(self, viewNo: int):
        """
        Broadcast an instance change request to all the remaining nodes

        :param viewNo: the view number when the instance change is requested
        """

        # If not found any sent instance change messages in last
        # `ViewChangeWindowSize` seconds or the last sent instance change
        # message was sent long enough ago then instance change message can be
        # sent otherwise no.
        canSendInsChange, cooldown = self.insChngThrottler.acquire()

        if canSendInsChange:
            logger.info("{} master has lower performance than backups. "
                        "Sending an instance change with viewNo {}".
                        format(self, viewNo))
            logger.info("{} metrics for monitor: {}".
                        format(self, self.monitor.prettymetrics))
            self.send(InstanceChange(viewNo))
            self.instanceChanges.addVote(viewNo, self.name)
        else:
            logger.debug("{} cannot send instance change sooner then {} seconds"
                         .format(self, cooldown))

    # noinspection PyAttributeOutsideInit
    def initInsChngThrottling(self):
        windowSize = self.config.ViewChangeWindowSize
        ratchet = Ratchet(a=2, b=0.05, c=1, base=2, peak=windowSize)
        self.insChngThrottler = Throttler(windowSize, ratchet.get)

    @property
    def quorum(self) -> int:
        r"""
        Return the quorum of this RBFT system. Equal to :math:`2f + 1`.
        """
        return (2 * self.f) + 1

    def primaryFound(self):
        # If the node has primary replica of master instance
        self.monitor.hasMasterPrimary = self.primaryReplicaNo == 0

    def canViewChange(self, proposedViewNo: int) -> bool:
        """
        Return whether there's quorum for view change for the proposed view
        number and its view is less than or equal to the proposed view
        """
        return self.instanceChanges.hasQuorum(proposedViewNo, self.f) and \
               self.viewNo <= proposedViewNo

    def startViewChange(self, proposedViewNo: int):
        """
        Trigger the view change process.

        :param proposedViewNo: the new view number after view change.
        """
        self.viewNo = proposedViewNo + 1
        logger.debug("{} resetting monitor stats after view change".
                     format(self))
        self.monitor.reset()

        # Now communicate the view change to the elector which will
        # contest primary elections across protocol all instances
        self.elector.viewChanged(self.viewNo)
        self.initInsChngThrottling()

    def verifySignature(self, msg):
        """
        Validate the signature of the request
        Note: Batch is whitelisted because the inner messages are checked

        :param msg: a message requiring signature verification
        :return: None; raises an exception if the signature is not valid
        """
        if isinstance(msg, self.authnWhitelist):
            return  # whitelisted message types rely on RAET for authn
        if isinstance(msg, Propagate):
            typ = 'propagate '
            req = msg.request
        else:
            typ = ''
            req = msg

        if not isinstance(req, Mapping):
            req = msg.__getstate__()

        identifier = self.clientAuthNr.authenticate(req)
        logger.display("{} authenticated {} signature on {} request {}".
                     format(self, identifier, typ, req['reqId']),
                     extra={"cli": True})

<<<<<<< HEAD
    async def generateReply(self,
                      ppTime: float,
                      req: Request) -> Reply:
=======
    def isSignatureVerificationNeeded(self, msg: Any):
        return True

    def checkValidOperation(self, clientId, reqId, msg):
        if self.opVerifiers:
            try:
                for v in self.opVerifiers:
                    v.verify(msg)
            except Exception as ex:
                raise InvalidClientRequest(clientId, reqId) from ex

    def checkRequestAuthorized(self, request):
        """
        Subclasses can implement this method to throw an
        UnauthorizedClientRequest if the request is not authorized.

        If a request makes it this far, the signature has been verified
        to match the identifier.
        """
        if request.operation.get(TXN_TYPE) in POOL_TXN_TYPES:
            return self.poolManager.checkRequestAuthorized(request)
        if request.operation.get(TXN_TYPE) == NYM:
            origin = request.identifier
            return self.secondaryStorage.isSteward(origin)

    def executeRequest(self, ppTime: float, req: Request) -> None:
        """
        Execute the REQUEST sent to this Node

        :param viewNo: the view number (See glossary)
        :param ppTime: the time at which PRE-PREPARE was sent
        :param req: the client REQUEST
        """

        self.requestExecuter[req.operation.get(TXN_TYPE)](ppTime, req)

    # TODO: Find a better name for the function
    def doCustomAction(self, ppTime, req):
        reply = self.generateReply(ppTime, req)
        merkleProof = self.ledgerManager.appendToLedger(1, reply.result)
        reply.result.update(merkleProof)
        self.transmitToClient(reply, self.clientIdentifiers[req.identifier])
        if reply.result.get(TXN_TYPE) == NYM:
            self.addNewRole(reply.result)

    @staticmethod
    def genTxnId(identifier, reqId):
        return sha256("{}{}".format(identifier, reqId).encode()).hexdigest()

    def generateReply(self, ppTime: float, req: Request) -> Reply:
>>>>>>> 33ab75b1
        """
        Return a new clientReply created using the viewNo, request and the
        computed txnId of the request

        :param ppTime: the time at which PRE-PREPARE was sent
        :param req: the REQUEST
        :return: a Reply generated from the request
        """
<<<<<<< HEAD
        logger.debug("{} replying request {}".format(self, req))
        txnId = sha256("{}{}".format(req.identifier, req.reqId).
                       encode('utf-8')).hexdigest()
        result = {f.IDENTIFIER.nm: req.identifier,
                  f.REQ_ID.nm: req.reqId,
                  TXN_ID: txnId,
                  TXN_TIME: ppTime,
                  TXN_TYPE: req.operation.get(TXN_TYPE)}
        txnRslt = Reply(result)
        merkleProof = await self.primaryStorage.append(
            identifier=req.identifier, reply=txnRslt, txnId=txnId)
        result.update(merkleProof)
        return Reply(result)
=======
        logger.debug("{} generating reply for {}".format(self, req))
        txnId = self.genTxnId(req.identifier, req.reqId)
        result = {
            f.IDENTIFIER.nm: req.identifier,
            f.REQ_ID.nm: req.reqId,
            TXN_ID: txnId,
            TXN_TIME: ppTime
        }
        result.update(req.operation)
        for processor in self.reqProcessors:
            result.update(processor.process(req))

        return Reply(result)

    def addNewRole(self, txn):
        """
        Adds a new client or steward to this node based on transaction type.
        """
        # If the client authenticator is a simple authenticator then add verkey.
        #  For a custom authenticator, handle appropriately
        if isinstance(self.clientAuthNr, SimpleAuthNr):
            identifier = txn[TARGET_NYM]
            if identifier not in self.clientAuthNr.clients:
                role = txn.get(ROLE) or USER
                if role not in (STEWARD, USER):
                    logger.error("Role {} must be either STEWARD, USER"
                                 .format(role))
                    return

                verkey = hexlify(base64_decode(txn[TARGET_NYM].encode())).decode()
                self.clientAuthNr.addClient(identifier,
                                                 verkey=verkey,
                                                 role=role)

    def initDomainLedger(self):
        # If the domain ledger file is not present initialize it by copying
        # from genesis transactions
        if not self.hasFile(self.config.domainTransactionsFile):
            defaultTxnFile = os.path.join(self.basedirpath,
                                      self.config.domainTransactionsFile)
            if os.path.isfile(defaultTxnFile):
                shutil.copy(defaultTxnFile, self.dataLocation)

    def addGenesisNyms(self):
        for _, txn in self.domainLedger.getAllTxn().items():
            if txn.get(TXN_TYPE) == NYM:
                self.addNewRole(txn)

    def authErrorWhileAddingSteward(self, request):
        origin = request.identifier
        if not self.secondaryStorage.isSteward(origin):
            return "{} is not a steward so cannot add a new steward". \
                format(origin)
        if self.stewardThresholdExceeded():
            return "New stewards cannot be added by other stewards as "\
                "there are already {} stewards in the system".format(
                    self.config.stewardThreshold)

    def stewardThresholdExceeded(self) -> bool:
        """We allow at most `stewardThreshold` number of  stewards to be added
        by other stewards"""
        return self.secondaryStorage.countStewards() > \
               self.config.stewardThreshold

    def defaultAuthNr(self):
        return SimpleAuthNr()

    def getReplyFor(self, request):
        result = self.secondaryStorage.getReply(request.identifier,
                                                request.reqId)
        return Reply(result) if result else None

    def processStashedOrderedReqs(self):
        i = 0
        while self.stashedOrderedReqs:
            msg = self.stashedOrderedReqs.pop()
            if not self.gotInCatchupReplies(msg):
                self.processOrdered(msg)
            i += 1
        logger.debug("{} processed {} stashed ordered requests".format(self, i))
        # Resetting monitor after executing all stashed requests so no view
        # change can be proposed
        self.monitor.reset()
        return i

    def gotInCatchupReplies(self, msg):
        key = (getattr(msg, f.IDENTIFIER.nm), getattr(msg, f.REQ_ID.nm))
        return key in self.reqsFromCatchupReplies
>>>>>>> 33ab75b1

    def startKeySharing(self, timeout=60):
        """
        Start key sharing till the timeout is reached.
        Other nodes will be able to join this node till the timeout is reached.

        :param timeout: the time till which key sharing is active
        """
        if self.nodestack.isKeySharing:
            logger.info("{} already key sharing".format(self),
                        extra={"cli": "LOW_STATUS"})
        else:
            logger.info("{} starting key sharing".format(self),
                        extra={"cli": "STATUS"})
            self.nodestack.keep.auto = AutoMode.always
            self._schedule(partial(self.stopKeySharing, timedOut=True), timeout)

            # remove any unjoined remotes
            for r in self.nodestack.nameRemotes.values():
                if not r.joined:
                    logger.debug("{} removing unjoined remote {}"
                                 .format(self, r))
                    self.nodestack.removeRemote(r)

            # if just starting, then bootstrap
            force = time.perf_counter() - self.created > 5
            self.nodestack.maintainConnections(force=force)

    def stopKeySharing(self, timedOut=False):
        """
        Stop key sharing, i.e don't allow any more nodes to join this node.
        """
        if self.nodestack.isKeySharing:
            if timedOut:
                logger.info("{} key sharing timed out; was not able to "
                            "connect to {}".
                            format(self,
                                   ", ".join(
                                       self.nodestack.notConnectedNodes())),
                            extra={"cli": "WARNING"})
            else:
                logger.info("{} completed key sharing".format(self),
                            extra={"cli": "STATUS"})
            self.nodestack.keep.auto = AutoMode.never

<<<<<<< HEAD
    def checkValidOperation(self, clientId, reqId, msg):
        if self.opVerifiers:
            try:
                for v in self.opVerifiers:
                    v.verify(msg)
            except Exception as ex:
                raise InvalidClientRequest(clientId, reqId) from ex

    async def checkRequestAuthorized(self, request):
        """
        Subclasses can implement this method to throw an
        UnauthorizedClientRequest if the request is not authorized.

        If a request makes it this far, the signature has been verified to match
        the identifier.
        """
        pass

    def defaultAuthNr(self):
        return SimpleAuthNr()

    @staticmethod
    def ensureKeysAreSetup(name, baseDir):
=======
    @classmethod
    def ensureKeysAreSetup(cls, name, baseDir):
>>>>>>> 33ab75b1
        """
        Check whether the keys are setup in the local RAET keep.
        Raises RaetKeysNotFoundException if not found.
        """
        if not isLocalKeepSetup(name, baseDir):
<<<<<<< HEAD
            raise REx(REx.reason)
=======
            raise REx(REx.reason + cls.keygenScript)
>>>>>>> 33ab75b1

    def reportSuspiciousNodeEx(self, ex: SuspiciousNode):
        """
        Report suspicion on a node on the basis of an exception
        """
        self.reportSuspiciousNode(ex.node, ex.reason, ex.code, ex.offendingMsg)

    def reportSuspiciousNode(self,
                             nodeName: str,
                             reason=None,
                             code: int=None,
                             offendingMsg=None):
        """
        Report suspicion on a node and add it to this node's blacklist.

        :param nodeName: name of the node to report suspicion on
        :param reason: the reason for suspicion
        """
        logger.warning("{} suspicion raised on node {} for {}; suspicion code "
                       "is {}".format(self, nodeName, reason, code))
        # TODO need a more general solution here
        if code == InvalidSignature.code:
            self.blacklistNode(nodeName,
                               reason=InvalidSignature.reason,
                               code=InvalidSignature.code)

        if code in self.suspicions:
            self.blacklistNode(nodeName,
                               reason=self.suspicions[code],
                               code=code)
        if offendingMsg:
            self.discard(offendingMsg, reason, logger.warning)

    def reportSuspiciousClient(self, clientName: str, reason):
        """
        Report suspicion on a client and add it to this node's blacklist.

        :param clientName: name of the client to report suspicion on
        :param reason: the reason for suspicion
        """
        logger.warning("{} suspicion raised on client {} for {}; "
                       "doing nothing for now".
                       format(self, clientName, reason))
        self.blacklistClient(clientName)

    def isClientBlacklisted(self, clientName: str):
        """
        Check whether the given client is in this node's blacklist.

        :param clientName: the client to check for blacklisting
        :return: whether the client was blacklisted
        """
        return self.clientBlacklister.isBlacklisted(clientName)

    def blacklistClient(self, clientName: str, reason: str=None, code: int=None):
        """
        Add the client specified by `clientName` to this node's blacklist
        """
        msg = "{} blacklisting client {}".format(self, clientName)
        if reason:
            msg += " for reason {}".format(reason)
        logger.debug(msg)
        self.clientBlacklister.blacklist(clientName)

    def isNodeBlacklisted(self, nodeName: str) -> bool:
        """
        Check whether the given node is in this node's blacklist.

        :param nodeName: the node to check for blacklisting
        :return: whether the node was blacklisted
        """
        return self.nodeBlacklister.isBlacklisted(nodeName)

    def blacklistNode(self, nodeName: str, reason: str=None, code: int=None):
        """
        Add the node specified by `nodeName` to this node's blacklist
        """
        msg = "{} blacklisting node {}".format(self, nodeName)
        if reason:
            msg += " for reason {}".format(reason)
        if code:
            msg += " for code {}".format(code)
        logger.debug(msg)
        self.nodeBlacklister.blacklist(nodeName)

    @property
    def blacklistedNodes(self):
        return {nm for nm in self.nodeReg.keys() if
                self.nodeBlacklister.isBlacklisted(nm)}

    def transmitToClient(self, msg: Any, remoteName: str):
        self.clientstack.transmitToClient(msg, remoteName)

    def send(self, msg: Any, *rids: Iterable[int], signer: Signer = None):
        if rids:
            remoteNames = [self.nodestack.remotes[rid].name for rid in rids]
            recipientsNum = len(remoteNames)
        else:
            # so it is broadcast
            remoteNames = [remote.name for remote in
                           self.nodestack.remotes.values()]
            recipientsNum = 'all'

        logger.debug("{} sending message {} to {} recipients: {}"
                     .format(self, msg, recipientsNum, remoteNames))
        self.nodestack.send(msg, *rids, signer=signer)

    def __enter__(self):
        return self

    # noinspection PyUnusedLocal
    def __exit__(self, exc_type, exc_val, exc_tb):
        self.stop()

    def logstats(self):
        """
        Print the node's current statistics to log.
        """
        lines = []
        l = lines.append
        l("node {} current stats".format(self))
        l("--------------------------------------------------------")
        l("node inbox size         : {}".format(len(self.nodeInBox)))
        l("client inbox size       : {}".
                    format(len(self.clientInBox)))
        l("age (seconds)           : {}".
                    format(time.perf_counter() - self.created))
        l("next check for reconnect: {}".
                    format(time.perf_counter() - self.nodestack.nextCheck))
        l("node connections        : {}".format(self.nodestack.conns))
        l("f                       : {}".format(self.f))
        l("master instance         : {}".format(self.instances.masterId))
        l("replicas                : {}".format(len(self.replicas)))
        l("view no                 : {}".format(self.viewNo))
        l("rank                    : {}".format(self.rank))
        l("msgs to replicas        : {}".
                    format(len(self.msgsToReplicas)))
        l("msgs to elector         : {}".
                    format(len(self.msgsToElector)))
        l("action queue            : {} {}".
                    format(len(self.actionQueue), id(self.actionQueue)))
        l("action queue stash      : {} {}".
                    format(len(self.aqStash), id(self.aqStash)))

        logger.info("\n".join(lines), extra={"cli": False})<|MERGE_RESOLUTION|>--- conflicted
+++ resolved
@@ -3,12 +3,8 @@
 import random
 import shutil
 import time
-<<<<<<< HEAD
-from collections import deque, defaultdict, OrderedDict
-=======
 from binascii import hexlify
 from collections import deque, defaultdict
->>>>>>> 33ab75b1
 from functools import partial
 from hashlib import sha256
 from typing import Dict, Any, Mapping, Iterable, List, Optional, \
@@ -16,28 +12,6 @@
 from typing import Tuple
 
 import pyorient
-<<<<<<< HEAD
-from raet.raeting import AutoMode
-
-from ledger.compact_merkle_tree import CompactMerkleTree
-from ledger.ledger import Ledger
-from ledger.serializers.compact_serializer import CompactSerializer
-from ledger.stores.file_hash_store import FileHashStore
-from ledger.stores.hash_store import HashStore
-from ledger.stores.memory_hash_store import MemoryHashStore
-from ledger.util import F
-from plenum.common.exceptions import SuspiciousNode, SuspiciousClient, \
-    MissingNodeOp, InvalidNodeOp, InvalidNodeMsg, InvalidClientMsgType, \
-    InvalidClientOp, InvalidClientRequest, InvalidSignature, BaseExc, \
-    InvalidClientMessageException, RaetKeysNotFoundException as REx
-from plenum.common.has_file_storage import HasFileStorage
-from plenum.common.motor import Motor
-from plenum.common.raet import isLocalKeepSetup
-from plenum.common.stacked import ClientStacked
-from plenum.common.stacked import NodeStacked
-from plenum.common.startable import Status
-from plenum.common.txn import TXN_TYPE, TXN_ID, TXN_TIME
-=======
 from ledger.compact_merkle_tree import CompactMerkleTree
 from ledger.ledger import Ledger
 from ledger.serializers.compact_serializer import CompactSerializer
@@ -63,18 +37,12 @@
 from plenum.common.startable import Status, Mode, LedgerState
 from plenum.common.txn import TXN_TYPE, TXN_ID, TXN_TIME, POOL_TXN_TYPES, \
     TARGET_NYM, ROLE, STEWARD, USER, NYM
->>>>>>> 33ab75b1
 from plenum.common.types import Request, Propagate, \
     Reply, Nomination, OP_FIELD_NAME, TaggedTuples, Primary, \
     Reelection, PrePrepare, Prepare, Commit, \
     Ordered, RequestAck, InstanceChange, Batch, OPERATION, BlacklistMsg, f, \
     RequestNack, CLIENT_BLACKLISTER_SUFFIX, NODE_BLACKLISTER_SUFFIX, HA, \
     NODE_SECONDARY_STORAGE_SUFFIX, NODE_PRIMARY_STORAGE_SUFFIX, HS_ORIENT_DB, \
-<<<<<<< HEAD
-    HS_FILE, NODE_HASH_STORE_SUFFIX, HS_MEMORY
-from plenum.common.util import getMaxFailures, MessageProcessor, getlogger, \
-    getConfig
-=======
     HS_FILE, NODE_HASH_STORE_SUFFIX, LedgerStatus, ConsistencyProof, \
     CatchupReq, CatchupRep, CLIENT_STACK_SUFFIX, \
     PLUGIN_TYPE_VERIFICATION, PLUGIN_TYPE_PROCESSING, PoolLedgerTxns, \
@@ -83,7 +51,6 @@
 
 from plenum.common.log import getlogger
 from plenum.common.txn_util import getTxnOrderedFields
->>>>>>> 33ab75b1
 from plenum.persistence.orientdb_hash_store import OrientDbHashStore
 from plenum.persistence.orientdb_store import OrientDbStore
 from plenum.persistence.secondary_storage import SecondaryStorage
@@ -97,13 +64,9 @@
 from plenum.server.instances import Instances
 from plenum.server.models import InstanceChanges
 from plenum.server.monitor import Monitor
-<<<<<<< HEAD
-from plenum.server.pool_manager import HasPoolManager
-=======
 from plenum.server.plugin.has_plugin_loader_helper import PluginLoaderHelper
 from plenum.server.pool_manager import HasPoolManager, TxnPoolManager, \
     RegistryPoolManager
->>>>>>> 33ab75b1
 from plenum.server.primary_decider import PrimaryDecider
 from plenum.server.primary_elector import PrimaryElector
 from plenum.server.propagator import Propagator
@@ -114,13 +77,8 @@
 logger = getlogger()
 
 
-<<<<<<< HEAD
-class Node(HasActionQueue, NodeStacked, ClientStacked, Motor,
-           Propagator, MessageProcessor, HasFileStorage, HasPoolManager):
-=======
 class Node(HasActionQueue, Motor, Propagator, MessageProcessor, HasFileStorage,
            HasPoolManager, PluginLoaderHelper):
->>>>>>> 33ab75b1
     """
     A node in a plenum system. Nodes communicate with each other via the
     RAET protocol. https://github.com/saltstack/raet
@@ -138,11 +96,7 @@
                  cliha: HA=None,
                  basedirpath: str=None,
                  primaryDecider: PrimaryDecider = None,
-<<<<<<< HEAD
-                 opVerifiers: Iterable[Any]=None,
-=======
                  pluginPaths: Iterable[str]=None,
->>>>>>> 33ab75b1
                  storage: Storage=None,
                  config=None):
 
@@ -157,31 +111,6 @@
         of a protocol instance
         """
         self.created = time.perf_counter()
-<<<<<<< HEAD
-        self._name = name
-        self.config = config or getConfig()
-        self.basedirpath = basedirpath or config.baseDir
-        self.dataDir = "data/nodes"
-        HasFileStorage.__init__(self, name, baseDir=self.basedirpath,
-                                dataDir=self.dataDir)
-        self.ensureKeysAreSetup(name, basedirpath)
-        self.opVerifiers = opVerifiers or []
-
-        self.clientAuthNr = clientAuthNr or self.defaultAuthNr()
-
-        self.requestExecuter = defaultdict(lambda: self.doCustomAction)
-
-        HasPoolManager.__init__(self, nodeRegistry, ha, cliname, cliha)
-
-        NodeStacked.__init__(self,
-                             self.poolManager.nstack,
-                             self.poolManager.nodeReg)
-        ClientStacked.__init__(self,
-                               self.poolManager.cstack)
-
-        HasActionQueue.__init__(self)
-        Motor.__init__(self)
-=======
         self.name = name
         self.config = config or getConfig()
         self.basedirpath = basedirpath or config.baseDir
@@ -223,26 +152,15 @@
 
         HasActionQueue.__init__(self)
         # Motor.__init__(self)
->>>>>>> 33ab75b1
         Propagator.__init__(self)
 
         self.primaryDecider = primaryDecider
 
         self.nodeInBox = deque()
         self.clientInBox = deque()
-<<<<<<< HEAD
-
-        self.allNodeNames = list(self.nodeReg.keys())
-        self.totalNodes = len(self.nodeReg)
-        self.f = getMaxFailures(self.totalNodes)
-        self.requiredNumberOfInstances = self.f + 1  # per RBFT
-        self.minimumNodes = (2 * self.f) + 1  # minimum for a functional pool
-
-=======
 
         self.setF()
 
->>>>>>> 33ab75b1
         self.replicas = []  # type: List[replica.Replica]
 
         self.instanceChanges = InstanceChanges()
@@ -359,15 +277,6 @@
 
         self.addReplicas()
 
-<<<<<<< HEAD
-        # Map of request identifier to client name. Used for
-        # dispatching the processed requests to the correct client remote
-        self.clientIdentifiers = {}     # Dict[str, str]
-
-        self.hashStore = self.getHashStore(self.name)
-        self.primaryStorage = storage or self.getPrimaryStorage()
-        self.secondaryStorage = self.getSecondaryStorage()
-=======
         tp = loadPlugins(self.basedirpath)
         logger.debug("total plugins loaded in node: {}".format(tp))
 
@@ -415,30 +324,12 @@
     @property
     def clientStackClass(self) -> ClientStack:
         return ClientStack
->>>>>>> 33ab75b1
 
     def getPrimaryStorage(self):
         """
         This is usually an implementation of Ledger
         """
         if self.config.primaryStorage is None:
-<<<<<<< HEAD
-            fields = OrderedDict([
-                (f.IDENTIFIER.nm, (str, str)),
-                (f.REQ_ID.nm, (str, int)),
-                (TXN_ID, (str, str)),
-                (TXN_TIME, (str, float)),
-                (TXN_TYPE, (str, str)),
-                (F.seqNo.name, (str, int))
-            ])
-            return Ledger(CompactMerkleTree(hashStore=self.hashStore),
-                          dataDir=self.getDataLocation(),
-                          serializer=CompactSerializer(fields=fields))
-        else:
-            return initStorage(self.config.primaryStorage,
-                               name=self.name+NODE_PRIMARY_STORAGE_SUFFIX,
-                               dataDir=self.getDataLocation(),
-=======
             fields = getTxnOrderedFields()
             return Ledger(CompactMerkleTree(hashStore=self.hashStore),
                           dataDir=self.dataLocation,
@@ -448,7 +339,6 @@
             return initStorage(self.config.primaryStorage,
                                name=self.name+NODE_PRIMARY_STORAGE_SUFFIX,
                                dataDir=self.dataLocation,
->>>>>>> 33ab75b1
                                config=self.config)
 
     def getHashStore(self, name) -> HashStore:
@@ -457,15 +347,6 @@
         """
         hsConfig = self.config.hashStore['type'].lower()
         if hsConfig == HS_FILE:
-<<<<<<< HEAD
-            return FileHashStore(dataDir=self.getDataLocation(),
-                                 fileNamePrefix=NODE_HASH_STORE_SUFFIX)
-        elif hsConfig == HS_ORIENT_DB:
-            return OrientDbHashStore(
-                self._getOrientDbStore(name, pyorient.DB_TYPE_GRAPH))
-        elif hsConfig == HS_MEMORY:
-            return MemoryHashStore()
-=======
             return FileHashStore(dataDir=self.dataLocation,
                                  fileNamePrefix=NODE_HASH_STORE_SUFFIX)
         elif hsConfig == HS_ORIENT_DB:
@@ -475,7 +356,6 @@
                 store = self._getOrientDbStore(name,
                                                pyorient.DB_TYPE_GRAPH)
             return OrientDbHashStore(store)
->>>>>>> 33ab75b1
         else:
             return MemoryHashStore()
 
@@ -487,11 +367,7 @@
         if self.config.secondaryStorage:
             return initStorage(self.config.secondaryStorage,
                                name=self.name+NODE_SECONDARY_STORAGE_SUFFIX,
-<<<<<<< HEAD
-                               dataDir=self.getDataLocation(),
-=======
                                dataDir=self.dataLocation,
->>>>>>> 33ab75b1
                                config=self.config)
         else:
             return SecondaryStorage(txnStore=None,
@@ -505,13 +381,6 @@
         :param dbType: orientdb database type
         :return: orientdb store
         """
-<<<<<<< HEAD
-        return OrientDbStore(user=self.config.OrientDB["user"],
-                             password=self.config.OrientDB["password"],
-                             dbName=name,
-                             dbType=dbType,
-                             storageType=pyorient.STORAGE_TYPE_PLOCAL)
-=======
         self._orientDbStore = OrientDbStore(
             user=self.config.OrientDB["user"],
             password=self.config.OrientDB["password"],
@@ -522,7 +391,6 @@
 
     def getLedgerManager(self):
         return LedgerManager(self, ownedByNode=True)
->>>>>>> 33ab75b1
 
     def start(self, loop):
         oldstatus = self.status
@@ -532,13 +400,8 @@
                         format(self, self.status.name))
         else:
             self.primaryStorage.start(loop)
-<<<<<<< HEAD
-            self.startNodestack()
-            self.startClientstack()
-=======
             self.nodestack.start()
             self.clientstack.start()
->>>>>>> 33ab75b1
 
             self.elector = self.newPrimaryDecider()
 
@@ -595,20 +458,11 @@
             self.nodestack.close()
         if self.clientstack.opened:
             self.clientstack.close()
-<<<<<<< HEAD
-            self.clientstack = None
-        self.reset()
-        self.logstats()
-        self.conns.clear()
-        # Stop the txn store
-        self.primaryStorage.stop()
-=======
 
         self.mode = None
         if isinstance(self.poolManager, TxnPoolManager):
             self.ledgerManager.setLedgerState(0, LedgerState.not_synced)
         self.ledgerManager.setLedgerState(1, LedgerState.not_synced)
->>>>>>> 33ab75b1
 
     def reset(self):
         logger.info("{} reseting...".format(self), extra={"cli": False})
@@ -903,9 +757,6 @@
                                     Commit)):
                     self.send(msg)
                 elif isinstance(msg, Ordered):
-<<<<<<< HEAD
-                    await self.processOrdered(msg)
-=======
                     # Checking for request in received catchup replies as a
                     # request ordering might have started when the node was not
                     # participating but by the time ordering finished, node
@@ -915,7 +766,6 @@
                     else:
                         logger.debug("{} stashing {}".format(self, msg))
                         self.stashedOrderedReqs.append(msg)
->>>>>>> 33ab75b1
                 elif isinstance(msg, Exception):
                     self.processEscalatedException(msg)
                 else:
@@ -1173,28 +1023,15 @@
                 self.unpackClientMsg(*vmsg)
         except Exception as ex:
             msg, frm = wrappedMsg
-<<<<<<< HEAD
-            exc = ex.__cause__ if ex.__cause__ else ex
-            self.reportSuspiciousClient(frm, exc)
-            self.handleInvalidClientMsg(exc, wrappedMsg)
-        except InvalidClientMessageException as ex:
-=======
             friendly = friendlyEx(ex)
             if isinstance(ex, SuspiciousClient):
                 self.reportSuspiciousClient(frm, friendly)
 
->>>>>>> 33ab75b1
             self.handleInvalidClientMsg(ex, wrappedMsg)
 
     def handleInvalidClientMsg(self, ex, wrappedMsg):
         _, frm = wrappedMsg
         exc = ex.__cause__ if ex.__cause__ else ex
-<<<<<<< HEAD
-        reason = "client request invalid: {} {}". \
-            format(exc.__class__.__name__, exc)
-        self.transmitToClient(RequestNack(ex.reqId, reason), frm)
-        self.discard(wrappedMsg, ex, logger.warning, cliOutput=True)
-=======
         friendly = friendlyEx(ex)
         reason = "client request invalid: {}".format(friendly)
         reqId = getattr(exc, f.REQ_ID.nm, None)
@@ -1202,7 +1039,6 @@
             reqId = getattr(ex, f.REQ_ID.nm, None)
         self.transmitToClient(RequestNack(reqId, reason), frm)
         self.discard(wrappedMsg, friendly, logger.warning, cliOutput=True)
->>>>>>> 33ab75b1
 
     def validateClientMsg(self, wrappedMsg):
         """
@@ -1228,11 +1064,7 @@
             cls = TaggedTuples.get(op, None)
             if not cls:
                 raise InvalidClientOp(op, msg.get(f.REQ_ID.nm))
-<<<<<<< HEAD
-            if cls is not Batch:
-=======
             if cls not in (Batch, LedgerStatus, CatchupReq):
->>>>>>> 33ab75b1
                 raise InvalidClientMsgType(cls, msg.get(f.REQ_ID.nm))
         else:
             raise InvalidClientRequest(msg.get(f.IDENTIFIER.nm),
@@ -1292,8 +1124,6 @@
                 await self.clientMsgRouter.handle(m)
             except InvalidClientMessageException as ex:
                 self.handleInvalidClientMsg(ex, m)
-<<<<<<< HEAD
-=======
 
     def postPoolLedgerCaughtUp(self):
         self.mode = Mode.discovered
@@ -1303,7 +1133,6 @@
             self.sendDomainLedgerStatus(nm)
         if isinstance(self.poolManager, TxnPoolManager):
             self.checkInstances()
->>>>>>> 33ab75b1
 
     def postDomainLedgerCaughtUp(self):
         """
@@ -1360,9 +1189,6 @@
         if request.identifier not in self.clientIdentifiers:
             self.clientIdentifiers[request.identifier] = frm
 
-<<<<<<< HEAD
-        reply = await self.getReplyFor(request)
-=======
         # TODO: What if client sends requests with same request id quickly so
         # before reply for one is generated, the other comes. In that
         # case we need to keep track of what requests ids node has seen
@@ -1375,17 +1201,12 @@
         else:
             reply = self.getReplyFor(request)
 
->>>>>>> 33ab75b1
         if reply:
             logger.debug("{} returning REPLY from already processed "
                          "REQUEST: {}".format(self, request))
             self.transmitToClient(reply, frm)
         else:
-<<<<<<< HEAD
-            await self.checkRequestAuthorized(request)
-=======
             self.checkRequestAuthorized(request)
->>>>>>> 33ab75b1
             self.transmitToClient(RequestAck(request.reqId), frm)
             # If not already got the propagate request(PROPAGATE) for the
             # corresponding client request(REQUEST)
@@ -1415,15 +1236,12 @@
 
         self.requests.addPropagate(request, frm)
 
-<<<<<<< HEAD
-=======
         # # Only propagate if the node is participating in the consensus process
         # # which happens when the node has completed the catchup process
->>>>>>> 33ab75b1
         self.propagate(request, clientName)
         self.tryForwarding(request)
 
-    async def processOrdered(self, ordered: Ordered, retryNo: int = 0):
+    def processOrdered(self, ordered: Ordered, retryNo: int = 0):
         """
         Process and orderedRequest.
 
@@ -1449,13 +1267,8 @@
             key = (identifier, reqId)
             if key in self.requests:
                 req = self.requests[key].request
-<<<<<<< HEAD
-                await self.executeRequest(ppTime, req)
-                logger.debug("Node {} executing client request {} {}".
-=======
                 self.executeRequest(ppTime, req)
                 logger.debug("{} executed client request {} {}".
->>>>>>> 33ab75b1
                              format(self.name, identifier, reqId))
             # If the client request hasn't reached the node but corresponding
             # PROPAGATE, PRE-PREPARE, PREPARE and COMMIT request did,
@@ -1463,13 +1276,8 @@
             elif retryNo < 3:
                 retryNo += 1
                 asyncio.sleep(random.randint(2, 4))
-<<<<<<< HEAD
-                await self.processOrdered(ordered, retryNo)
-                logger.debug("Node {} retrying executing client request {} {}".
-=======
                 self.processOrdered(ordered, retryNo)
                 logger.debug("{} retrying executing client request {} {}".
->>>>>>> 33ab75b1
                              format(self.name, identifier, reqId))
             return True
         else:
@@ -1548,29 +1356,6 @@
                              format(self))
         return True
 
-<<<<<<< HEAD
-    async def executeRequest(self, ppTime: float, req: Request) -> None:
-        """
-        Execute the REQUEST sent to this Node
-
-        :param viewNo: the view number (See glossary)
-        :param ppTime: the time at which PRE-PREPARE was sent
-        :param req: the client REQUEST
-        """
-
-        await self.requestExecuter[req.operation.get(TXN_TYPE)](ppTime, req)
-
-    # TODO: Find a better name for the function
-    async def doCustomAction(self, ppTime, req):
-        reply = await self.generateReply(ppTime, req)
-        self.transmitToClient(reply, self.clientIdentifiers[req.identifier])
-
-    async def getReplyFor(self, request):
-        result = await self.secondaryStorage.getReply(request.identifier, request.reqId)
-        return Reply(result) if result else None
-
-=======
->>>>>>> 33ab75b1
     def sendInstanceChange(self, viewNo: int):
         """
         Broadcast an instance change request to all the remaining nodes
@@ -1662,11 +1447,6 @@
                      format(self, identifier, typ, req['reqId']),
                      extra={"cli": True})
 
-<<<<<<< HEAD
-    async def generateReply(self,
-                      ppTime: float,
-                      req: Request) -> Reply:
-=======
     def isSignatureVerificationNeeded(self, msg: Any):
         return True
 
@@ -1717,7 +1497,6 @@
         return sha256("{}{}".format(identifier, reqId).encode()).hexdigest()
 
     def generateReply(self, ppTime: float, req: Request) -> Reply:
->>>>>>> 33ab75b1
         """
         Return a new clientReply created using the viewNo, request and the
         computed txnId of the request
@@ -1726,21 +1505,6 @@
         :param req: the REQUEST
         :return: a Reply generated from the request
         """
-<<<<<<< HEAD
-        logger.debug("{} replying request {}".format(self, req))
-        txnId = sha256("{}{}".format(req.identifier, req.reqId).
-                       encode('utf-8')).hexdigest()
-        result = {f.IDENTIFIER.nm: req.identifier,
-                  f.REQ_ID.nm: req.reqId,
-                  TXN_ID: txnId,
-                  TXN_TIME: ppTime,
-                  TXN_TYPE: req.operation.get(TXN_TYPE)}
-        txnRslt = Reply(result)
-        merkleProof = await self.primaryStorage.append(
-            identifier=req.identifier, reply=txnRslt, txnId=txnId)
-        result.update(merkleProof)
-        return Reply(result)
-=======
         logger.debug("{} generating reply for {}".format(self, req))
         txnId = self.genTxnId(req.identifier, req.reqId)
         result = {
@@ -1829,7 +1593,6 @@
     def gotInCatchupReplies(self, msg):
         key = (getattr(msg, f.IDENTIFIER.nm), getattr(msg, f.REQ_ID.nm))
         return key in self.reqsFromCatchupReplies
->>>>>>> 33ab75b1
 
     def startKeySharing(self, timeout=60):
         """
@@ -1875,44 +1638,14 @@
                             extra={"cli": "STATUS"})
             self.nodestack.keep.auto = AutoMode.never
 
-<<<<<<< HEAD
-    def checkValidOperation(self, clientId, reqId, msg):
-        if self.opVerifiers:
-            try:
-                for v in self.opVerifiers:
-                    v.verify(msg)
-            except Exception as ex:
-                raise InvalidClientRequest(clientId, reqId) from ex
-
-    async def checkRequestAuthorized(self, request):
-        """
-        Subclasses can implement this method to throw an
-        UnauthorizedClientRequest if the request is not authorized.
-
-        If a request makes it this far, the signature has been verified to match
-        the identifier.
-        """
-        pass
-
-    def defaultAuthNr(self):
-        return SimpleAuthNr()
-
-    @staticmethod
-    def ensureKeysAreSetup(name, baseDir):
-=======
     @classmethod
     def ensureKeysAreSetup(cls, name, baseDir):
->>>>>>> 33ab75b1
         """
         Check whether the keys are setup in the local RAET keep.
         Raises RaetKeysNotFoundException if not found.
         """
         if not isLocalKeepSetup(name, baseDir):
-<<<<<<< HEAD
-            raise REx(REx.reason)
-=======
             raise REx(REx.reason + cls.keygenScript)
->>>>>>> 33ab75b1
 
     def reportSuspiciousNodeEx(self, ex: SuspiciousNode):
         """
