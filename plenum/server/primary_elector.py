import math
import random
import time
from collections import Counter, deque
from functools import partial
from typing import Sequence, Any, Union, List

from plenum.common.types import Nomination, Reelection, Primary, f
from plenum.common.util import mostCommonElement, getQuorum
from plenum.common.log import getlogger
from plenum.server import replica
from plenum.server.primary_decider import PrimaryDecider
from plenum.server.router import Router


logger = getlogger()


# The elector should not blacklist nodes if it receives multiple nominations
# or primary or re-election messages, until there are roo many (over 50 maybe)
# duplicate messages. Consider a case where a node say Alpha, took part in
# election and election completed and soon after that Alpha crashed. Now Alpha
#  comes back up and receives Nominations and Primary. Now Alpha will react to
#  that and send Nominations or Primary, which will lead to it being
# blacklisted. Maybe Alpha should not react to Nomination or Primary it gets
# for elections it was not part of. Elections need to have round numbers.


class PrimaryElector(PrimaryDecider):
    """
    Responsible for managing the election of a primary for all instances for
    a particular Node. Each node has a PrimaryElector.
    """

    def __init__(self, node):
        super().__init__(node)

        # TODO: How does primary decider ensure that a node does not have a
        # primary while its catching up
        self.node = node

        self.replicaNominatedForItself = None
        """Flag variable which indicates which replica has nominated
        for itself"""

        self.nominations = {}

        self.primaryDeclarations = {}

        self.scheduledPrimaryDecisions = {}

        self.reElectionProposals = {}

        self.reElectionRounds = {}

        routerArgs = [(Nomination, self.processNominate),
                      (Primary, self.processPrimary),
                      (Reelection, self.processReelection)]
        self.inBoxRouter = Router(*routerArgs)

        self.pendingMsgsForViews = {}  # Dict[int, deque]

        # Keeps track of duplicate messages received. Used to blacklist if
        # nodes send more than 1 duplicate messages. Useful to blacklist
        # nodes. This number `1` is configurable. The reason 1 duplicate
        # message is tolerated is because sometimes when a node communicates
        # to an already lagged node, an extra NOMINATE or PRIMARY might be sent
        self.duplicateMsgs = {}   # Dict[Tuple, int]

    def __repr__(self):
        return "{}".format(self.name)

    @property
    def hasPrimaryReplica(self) -> bool:
        """
        Return whether this node has a primary replica.
        """
        return any([r.isPrimary for r in self.replicas])

    def setDefaults(self, instId: int):
        """
        Set the default values for elections for a replica.

        :param instId: instance id
        """
        logger.debug(
            "{} preparing replica with instId {}".format(self.name, instId))
        self.reElectionRounds[instId] = 0
        self.setElectionDefaults(instId)

    def prepareReplicaForElection(self, replica: 'replica.Replica'):
        """
        Prepare the replica state to get ready for elections.

        :param replica: the replica to prepare for elections
        """
        instId = replica.instId
        if instId not in self.nominations:
            self.setDefaults(instId)

    def pendMsgForLaterView(self, msg: Any, viewNo: int):
        """
        Add a message to the pending queue for a later view.

        :param msg: the message to pend
        :param viewNo: the viewNo this message is meant for.
        """
        if viewNo not in self.pendingMsgsForViews:
            self.pendingMsgsForViews[viewNo] = deque()
        self.pendingMsgsForViews[viewNo].append(msg)

    def filterMsgs(self, wrappedMsgs: deque) -> deque:
        """
        Filters messages by view number so that only the messages that have the
        current view number are retained.

        :param wrappedMsgs: the messages to filter
        """
        filtered = deque()
        while wrappedMsgs:
            wrappedMsg = wrappedMsgs.popleft()
            msg, sender = wrappedMsg
            if hasattr(msg, f.VIEW_NO.nm):
                reqViewNo = getattr(msg, f.VIEW_NO.nm)
                if reqViewNo == self.viewNo:
                    filtered.append(wrappedMsg)
                elif reqViewNo > self.viewNo:
                    logger.debug(
                        "{}'s elector queueing {} since it is for a later view"
                            .format(self.name, wrappedMsg))
                    self.pendMsgForLaterView((msg, sender), reqViewNo)
                else:
                    self.discard(wrappedMsg,
                                 "its view no {} is less than the elector's {}"
                                 .format(reqViewNo, self.viewNo),
                                 logger.debug)
            else:
                filtered.append(wrappedMsg)

        return filtered

    def didReplicaNominate(self, instId: int):
        """
        Return whether this replica nominated a candidate for election

        :param instId: the instance id (used to identify the replica on this node)
        """
        return instId in self.nominations and \
            self.replicas[instId].name in self.nominations[instId]

    def didReplicaDeclarePrimary(self, instId: int):
        """
        Return whether this replica a candidate as primary for election

        :param instId: the instance id (used to identify the replica on this node)
        """
        return instId in self.primaryDeclarations and \
               self.replicas[instId].name in self.primaryDeclarations[instId]

    async def serviceQueues(self, limit=None):
        """
        Service at most `limit` messages from the inBox.

        :param limit: the maximum number of messages to service
        :return: the number of messages successfully processed
        """
        return await self.inBoxRouter.handleAll(self.filterMsgs(self.inBox),
                                                limit)

    @property
    def quorum(self) -> int:
        r"""
        Return the quorum of this RBFT system. Equal to :math:`2f + 1`.
        """
        return getQuorum(f=self.f)

    def decidePrimaries(self):  # overridden method of PrimaryDecider
        self.scheduleElection()

    def scheduleElection(self):
        """
        Schedule election at some time in the future. Currently the election
        starts immediately.
        """
        self._schedule(self.startElection)

    def startElection(self):
        """
        Start the election process by nominating self as primary.
        """
        logger.debug("{} starting election".format(self))
        for r in self.replicas:
            self.prepareReplicaForElection(r)

        self.nominateItself()

    def nominateItself(self):
        """
        Actions to perform if this node hasn't nominated any of its replicas.
        """
        if self.replicaNominatedForItself is None:
            # If does not have a primary replica then nominate a replica
            if not self.hasPrimaryReplica:
                logger.debug(
                    "{} attempting to nominate a replica".format(self.name))
                self.nominateRandomReplica()
            else:
                logger.debug(
                    "{} already has a primary replica".format(self.name))
        else:
            logger.debug(
                "{} already has an election in progress".format(self.name))

    def nominateRandomReplica(self):
        """
        Randomly nominate one of the replicas on this node (for which elections
        aren't yet completed) as primary.
        """
        if not self.node.isParticipating:
            logger.debug("{} cannot nominate a replica yet since catching up"
                         .format(self))
            return

        undecideds = [i for i, r in enumerate(self.replicas)
                      if r.isPrimary is None]
        if undecideds:
            chosen = random.choice(undecideds)
            logger.debug("{} does not have a primary, "
                         "replicas {} are undecided, "
                         "choosing {} to nominate".
                         format(self, undecideds, chosen))

            # A replica has nominated for itself, so set the flag
            self.replicaNominatedForItself = chosen
            self._schedule(partial(self.nominateReplica, chosen))
        else:
            logger.debug("{} does not have a primary, "
                         "but elections for all {} instances "
                         "have been decided".
                         format(self, len(self.replicas)))

    def nominateReplica(self, instId):
        """
        Nominate the replica identified by `instId` on this node as primary.
        """
        replica = self.replicas[instId]
        if not self.didReplicaNominate(instId):
            self.nominations[instId][replica.name] = replica.name
            logger.info("{} nominating itself for instance {}".
                        format(replica, instId),
                        extra={"cli": "PLAIN", "tags": ["node-nomination"]})
            self.sendNomination(replica.name, instId, self.viewNo)
        else:
            logger.debug(
                "{} already nominated, so hanging back".format(replica))

    # noinspection PyAttributeOutsideInit
    def setElectionDefaults(self, instId):
        """
        Set defaults for parameters used in the election process.
        """
        self.nominations[instId] = {}
        self.primaryDeclarations[instId] = {}
        self.scheduledPrimaryDecisions[instId] = None
        self.reElectionProposals[instId] = {}
        self.duplicateMsgs = {}

    def processNominate(self, nom: Nomination, sender: str):
        """
        Process a Nomination message.

        :param nom: the nomination message
        :param sender: sender address of the nomination
        """
        logger.debug("{}'s elector started processing nominate msg: {}".
                     format(self.name, nom))
        instId = nom.instId
        replica = self.replicas[instId]
        sndrRep = replica.generateName(sender, nom.instId)

        if not self.didReplicaNominate(instId):
            if instId not in self.nominations:
                self.setDefaults(instId)
            self.nominations[instId][replica.name] = nom.name
            self.sendNomination(nom.name, nom.instId, nom.viewNo)
            logger.debug("{} nominating {} for instance {}".
                         format(replica, nom.name, nom.instId),
                         extra={"cli": "PLAIN", "tags": ["node-nomination"]})

        else:
            logger.debug("{} already nominated".format(replica.name))

        # Nodes should not be able to vote more than once
        if sndrRep not in self.nominations[instId]:
            self.nominations[instId][sndrRep] = nom.name
            logger.debug("{} attempting to decide primary based on nomination "
                         "request: {} from {}".format(replica, nom, sndrRep))
            self._schedule(partial(self.decidePrimary, instId))
        else:
            self.discard(nom,
                         "already got nomination from {}".
                         format(sndrRep),
                         logger.warning)

            key = (Nomination.typename, instId, sndrRep)
            self.duplicateMsgs[key] = self.duplicateMsgs.get(key, 0) + 1

            # If got more than one duplicate message then blacklist
            # if self.duplicateMsgs[key] > 1:
            #     self.send(BlacklistMsg(Suspicions.DUPLICATE_NOM_SENT.code, sender))

    def processPrimary(self, prim: Primary, sender: str) -> None:
        """
        Process a vote from a replica to select a particular replica as primary.
        Once 2f + 1 primary declarations have been received, decide on a primary replica.

        :param prim: a vote
        :param sender: the name of the node from which this message was sent
        """
        logger.debug("{}'s elector started processing primary msg from {} : {}"
                     .format(self.name, sender, prim))
        instId = prim.instId
        replica = self.replicas[instId]
        sndrRep = replica.generateName(sender, prim.instId)

        # Nodes should not be able to declare `Primary` winner more than more
        if instId not in self.primaryDeclarations:
            self.setDefaults(instId)
        if sndrRep not in self.primaryDeclarations[instId]:
            self.primaryDeclarations[instId][sndrRep] = prim.name

            # If got more than 2f+1 primary declarations then in a position to
            # decide whether it is the primary or not `2f + 1` declarations
            # are enough because even when all the `f` malicious nodes declare
            # a primary, we still have f+1 primary declarations from
            # non-malicious nodes. One more assumption is that all the non
            # malicious nodes vote for the the same primary

            # Find for which node there are maximum primary declarations.
            # Cant be a tie among 2 nodes since all the non malicious nodes
            # which would be greater than or equal to f+1 would vote for the
            # same node

            if replica.isPrimary is not None:
                logger.debug(
                    "{} Primary already selected; ignoring PRIMARY msg".format(
                        replica))
                return

            if self.hasPrimaryQuorum(instId):
                if replica.isPrimary is None:
                    primary = mostCommonElement(
                        self.primaryDeclarations[instId].values())
                    logger.display("{} selected primary {} for instance {} "
                                   "(view {})".format(replica, primary,
                                                      instId, self.viewNo),
                                   extra={"cli": "ANNOUNCE",
                                          "tags": ["node-election"]})
                    logger.debug("{} selected primary on the basis of {}".
                                 format(replica,
                                        self.primaryDeclarations[instId]),
                                 extra={"cli": False})

                    # If the maximum primary declarations are for this node
                    # then make it primary
                    replica.primaryName = primary

                    # If this replica has nominated itself and since the
                    # election is over, reset the flag
                    if self.replicaNominatedForItself == instId:
                        self.replicaNominatedForItself = None

                    self.node.primaryFound()

                    self.scheduleElection()
                else:
                    self.discard(prim,
                                 "it already decided primary which is {}".
                                 format(replica.primaryName),
                                 logger.debug)
            else:
                logger.debug(
                    "{} received {} but does it not have primary quorum "
                    "yet".format(self.name, prim))
        else:
            self.discard(prim,
                         "already got primary declaration from {}".
                         format(sndrRep),
                         logger.warning)

            key = (Primary.typename, instId, sndrRep)
            self.duplicateMsgs[key] = self.duplicateMsgs.get(key, 0) + 1
            # If got more than one duplicate message then blacklist
            # if self.duplicateMsgs[key] > 1:
            #     self.send(BlacklistMsg(
            #         Suspicions.DUPLICATE_PRI_SENT.code, sender))

    def processReelection(self, reelection: Reelection, sender: str):
        """
        Process reelection requests sent by other nodes.
        If quorum is achieved, proceed with the reelection process.

        :param reelection: the reelection request
        :param sender: name of the  node from which the reelection was sent
        """
        logger.debug("{}'s elector started processing reelection msg".
                     format(self.name))
        # Check for election round number to discard any previous
        # reelection round message
        instId = reelection.instId
        replica = self.replicas[instId]
        sndrRep = replica.generateName(sender, reelection.instId)

        if instId not in self.reElectionProposals:
            self.setDefaults(instId)

        expectedRoundDiff = 0 if (replica.name in
                                  self.reElectionProposals[instId]) else 1
        expectedRound = self.reElectionRounds[instId] + expectedRoundDiff

        if not reelection.round == expectedRound:
            self.discard(reelection,
                         "reelection request from {} with round "
                         "number {} does not match expected {}".
                         format(sndrRep, reelection.round, expectedRound),
                         logger.debug)
            return

        if sndrRep not in self.reElectionProposals[instId]:
            self.reElectionProposals[instId][sndrRep] = reelection.tieAmong

            # Check if got reelection messages from at least 2f + 1 nodes (1
            # more than max faulty nodes). Necessary because some nodes may
            # turn out to be malicious and send re-election frequently

            if self.hasReelectionQuorum(instId):
                logger.debug("{} achieved reelection quorum".
                             format(replica), extra={"cli": True})
                # Need to find the most frequent tie reported to avoid `tie`s
                # from malicious nodes. Since lists are not hashable so
                # converting each tie(a list of node names) to a tuple.
                ties = [tuple(t) for t in
                        self.reElectionProposals[instId].values()]
                tieAmong = mostCommonElement(ties)

                self.setElectionDefaults(instId)

                if not self.hasPrimaryReplica:
                    # There was a tie among this and some other node(s), so do a
                    # random wait
                    if replica.name in tieAmong:
                        # Try to nominate self after a random delay but dont block
                        # until that delay and because a nominate from another
                        # node might be sent
                        self._schedule(partial(self.nominateReplica, instId),
                                       random.randint(1, 3))
                    else:
                        # Now try to nominate self again as there is a reelection
                        self.nominateReplica(instId)
            else:
                logger.debug("{} does not have re-election quorum yet. "
                             "Got only {}".format(replica,   len(self.reElectionProposals[instId])))
        else:
            self.discard(reelection,
                         "already got re-election proposal from {}".
                         format(sndrRep),
                         logger.warning)

    def hasReelectionQuorum(self, instId: int) -> bool:
        """
        Are there at least `quorum` number of reelection requests received by
        this replica?

        :return: True if number of reelection requests is greater than quorum,
        False otherwise
        """
        return len(self.reElectionProposals[instId]) >= self.quorum

    def hasNominationQuorum(self, instId: int) -> bool:
        """
        Are there at least `quorum` number of nominations received by this
        replica?

        :return: True if number of nominations is greater than quorum,
        False otherwise
        """
        return len(self.nominations[instId]) >= self.quorum

    def hasPrimaryQuorum(self, instId: int) -> bool:
        """
        Are there at least `quorum` number of primary declarations received by
        this replica?

        :return: True if number of primary declarations is greater than quorum,
         False otherwise
        """
        pd = len(self.primaryDeclarations[instId])
        q = self.quorum
        result = pd >= q
        if result:
            logger.trace("{} primary declarations {} meet required "
                         "quorum {} for instance id {}".
                         format(self.node.replicas[instId], pd, q, instId))
        return result

    def hasNominationsFromAll(self, instId: int) -> bool:
        """
        Did this replica receive nominations from all the replicas in the system?

        :return: True if this replica has received nominations from all replicas
        , False otherwise
        """
        return len(self.nominations[instId]) == self.nodeCount

    def decidePrimary(self, instId: int):
        """
        Decide which one among the nominated candidates can be a primary replica.
        Refer to the documentation on the election process for more details.
        """
        # Waiting for 2f+1 votes since at the most f nodes are malicious then
        # 2f+1 nodes have to be good. Not waiting for all nodes because some
        # nodes may turn out to be malicious and not vote at all

        replica = self.replicas[instId]

        if instId not in self.primaryDeclarations:
            self.primaryDeclarations[instId] = {}
        if instId not in self.reElectionProposals:
            self.reElectionProposals[instId] = {}
        if instId not in self.scheduledPrimaryDecisions:
            self.scheduledPrimaryDecisions[instId] = {}
        if instId not in self.reElectionRounds:
            self.reElectionRounds[instId] = 0

        if replica.name in self.primaryDeclarations[instId]:
            logger.debug("{} has already sent a Primary: {}".
                         format(replica,
                                self.primaryDeclarations[instId][replica.name]))
            return

        if replica.name in self.reElectionProposals[instId]:
            logger.debug("{} has already sent a Re-Election for : {}".
                         format(replica,
                                self.reElectionProposals[instId][replica.name]))
            return

        if self.hasNominationQuorum(instId):
            logger.debug("{} has got nomination quorum now".
                         format(replica))
            primaryCandidates = self.getPrimaryCandidates(instId)

            # In case of one clear winner
            if len(primaryCandidates) == 1:
                primaryName, votes = primaryCandidates.pop()
                if self.hasNominationsFromAll(instId) or (
                        self.scheduledPrimaryDecisions[instId] is not None and
                        self.hasPrimaryDecisionTimerExpired(instId)):
                    logger.debug("{} has nominations from all so sending "
                                 "primary".format(replica))
                    self.sendPrimary(instId, primaryName)
                else:
                    votesNeeded = math.ceil((self.nodeCount + 1) / 2.0)
                    if votes >= votesNeeded or (
                        self.scheduledPrimaryDecisions[instId] is not None and
                        self.hasPrimaryDecisionTimerExpired(instId)):
                        logger.debug("{} does not have nominations from "
                                     "all but has {} votes for {} so sending "
                                     "primary".
                                     format(replica, votes, primaryName))
                        self.sendPrimary(instId, primaryName)
                        return
                    else:
                        logger.debug("{} has {} nominations for {}, but "
                                     "needs {}".format(replica, votes,
                                                       primaryName,
                                                       votesNeeded))
                        self.schedulePrimaryDecision(instId)
                        return
            else:
                logger.debug("{} has {} nominations. Attempting "
                             "reelection".
                             format(replica, self.nominations[instId]))
                if self.hasNominationsFromAll(instId) or (
                        self.scheduledPrimaryDecisions[instId] is not None and
                        self.hasPrimaryDecisionTimerExpired(instId)):
<<<<<<< HEAD
                    logger.info("{} proposing re-election".
                                format(replica), extra={"cli": True})
=======
                    logger.info("{} proposing re-election".format(replica),
                                extra={"cli": True, "tags": ['node-election']})
>>>>>>> 98b3ff5c
                    self.sendReelection(instId,
                                        [n[0] for n in primaryCandidates])
                else:
                    # Does not have enough nominations for a re-election so wait
                    # for some time to get nominations from remaining nodes
                    logger.debug("{} waiting for more nominations".
                                 format(replica))
                    self.schedulePrimaryDecision(instId)

        else:
            logger.debug("{} has not got nomination quorum yet".
                         format(replica))

    def sendNomination(self, name: str, instId: int, viewNo: int):
        """
        Broadcast a nomination message with the given parameters.

        :param name: node name
        :param instId: instance id
        :param viewNo: view number
        """
        self.send(Nomination(name, instId, viewNo))

    def sendPrimary(self, instId: int, primaryName: str):
        """
        Declare a primary and broadcast the message.

        :param instId: the instanceId to which the primary belongs
        :param primaryName: the name of the primary replica
        """
        replica = self.replicas[instId]
        self.primaryDeclarations[instId][replica.name] = primaryName
        self.scheduledPrimaryDecisions[instId] = None
        logger.debug("{} declaring primary as: {} on the basis of {}".
                     format(replica, primaryName, self.nominations[instId]))
        self.send(Primary(primaryName, instId, self.viewNo))

    def sendReelection(self, instId: int,
                       primaryCandidates: Sequence[str] = None) -> None:
        """
        Broadcast a Reelection message.

        :param primaryCandidates: the candidates for primary election of the
        election round for which reelection is being conducted
        """
        replica = self.replicas[instId]
        self.reElectionRounds[instId] += 1
        primaryCandidates = primaryCandidates if primaryCandidates \
            else self.getPrimaryCandidates(instId)
        self.reElectionProposals[instId][replica.name] = primaryCandidates
        self.scheduledPrimaryDecisions[instId] = None
        logger.debug("{} declaring reelection round {} for: {}".
                     format(replica.name,
                            self.reElectionRounds[instId],
                            primaryCandidates))
        self.send(
            Reelection(instId, self.reElectionRounds[instId], primaryCandidates,
                       self.viewNo))

    def getPrimaryCandidates(self, instId: int):
        """
        Return the list of primary candidates, i.e. the candidates with the
        maximum number of votes
        """
        candidates = Counter(self.nominations[instId].values()).most_common()
        # Candidates with max no. of votes
        return [c for c in candidates if c[1] == candidates[0][1]]

    def schedulePrimaryDecision(self, instId: int):
        """
        Schedule a primary decision for the protocol instance specified by
        `instId` if not already done.
        """
        replica = self.replicas[instId]
        if not self.scheduledPrimaryDecisions[instId]:
            logger.debug("{} scheduling primary decision".format(replica))
            self.scheduledPrimaryDecisions[instId] = time.perf_counter()
            self._schedule(partial(self.decidePrimary, instId),
                           (1 * self.nodeCount))
        else:
            logger.debug("{} already scheduled primary decision".
                         format(replica))
            if self.hasPrimaryDecisionTimerExpired(instId):
                logger.debug("{} executing already scheduled primary "
                             "decision since timer expired".format(replica))
                self._schedule(partial(self.decidePrimary, instId))

    def hasPrimaryDecisionTimerExpired(self, instId: int) -> bool:
        """
        Check whether there has been a timeout while waiting for elections.

        :param instId: id of the instance for which elections are happening.
        """
        return (time.perf_counter() - self.scheduledPrimaryDecisions[instId]) \
               > (1 * self.nodeCount)

    def send(self, msg):
        """
        Send a message to the node on which this replica resides.

        :param msg: the message to send
        """
        logger.debug("{}'s elector sending {}".format(self.name, msg))
        self.outBox.append(msg)

    def viewChanged(self, viewNo: int):
        """
        Actions to perform when a view change occurs.

        - Remove all pending messages which came for earlier views
        - Prepare for fresh elections
        - Schedule execution of any pending messages from the new view
        - Start elections again by nominating a random replica on this node

        :param viewNo: the new view number.
        """
        if viewNo > self.viewNo:
            self.viewNo = viewNo

            for replica in self.replicas:
                replica.primaryName = None

            # Remove all pending messages which came for earlier views
            oldViews = []
            for v in self.pendingMsgsForViews:
                if v < viewNo:
                    oldViews.append(v)

            for v in oldViews:
                self.pendingMsgsForViews.pop(v)

            # Reset to defaults values for different data structures as new
            # elections would begin
            for r in self.replicas:
                self.setDefaults(r.instId)
            self.replicaNominatedForItself = None

            # Schedule execution of any pending msgs from the new view
            if viewNo in self.pendingMsgsForViews:
                logger.debug("Pending election messages found for "
                             "view {}".format(viewNo))
                pendingMsgs = self.pendingMsgsForViews.pop(viewNo)
                self.inBox.extendleft(pendingMsgs)
            else:
                logger.debug("{} found no pending election messages for "
                             "view {}".format(self.name, viewNo))

            self.nominateRandomReplica()
        else:
            logger.warning("Provided view no {} is not greater than the "
                           "current view no {}".format(viewNo, self.viewNo))

    def getElectionMsgsForInstance(self, instId: int) -> \
            Sequence[Union[Nomination, Primary]]:
        """
        Get nomination and primary messages for instance with id `instId`.
        """
        msgs = []
        replica = self.replicas[instId]
        # If a primary for this instance has been selected then send a
        # primary declaration for the selected primary
        if replica.isPrimary is not None:
            msgs.append(Primary(replica.primaryName, instId, self.viewNo))
        else:
            # If a primary for this instance has not been selected then send
            # nomination and primary declaration that this node made for the
            # instance with id `instId`
            if self.didReplicaNominate(instId):
                msgs.append(Nomination(self.nominations[instId][
                                           replica.name],
                                       instId, self.viewNo))
            if self.didReplicaDeclarePrimary(instId):
                msgs.append(Primary(self.primaryDeclarations[instId][replica.name],
                                    instId,
                                    self.viewNo))
        return msgs

    def getElectionMsgsForLaggedNodes(self) -> \
            List[Union[Nomination, Primary]]:
        """
        Get nomination and primary messages for instance with id `instId` that
        need to be sent to a node which has lagged behind (for example, a newly
        started node, a node that has crashed and recovered etc.)
        """
        msgs = []
        for instId in range(len(self.replicas)):
            msgs.extend(self.getElectionMsgsForInstance(instId))
        return msgs<|MERGE_RESOLUTION|>--- conflicted
+++ resolved
@@ -583,13 +583,8 @@
                 if self.hasNominationsFromAll(instId) or (
                         self.scheduledPrimaryDecisions[instId] is not None and
                         self.hasPrimaryDecisionTimerExpired(instId)):
-<<<<<<< HEAD
-                    logger.info("{} proposing re-election".
-                                format(replica), extra={"cli": True})
-=======
                     logger.info("{} proposing re-election".format(replica),
                                 extra={"cli": True, "tags": ['node-election']})
->>>>>>> 98b3ff5c
                     self.sendReelection(instId,
                                         [n[0] for n in primaryCandidates])
                 else:
