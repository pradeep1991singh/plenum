--- conflicted
+++ resolved
@@ -162,17 +162,10 @@
     :param nodeCount: number of nodes in the system
     :return: maximum permissible Byzantine failures in the system
     """
-<<<<<<< HEAD
-    f = floor((nodeCount - 1) / 3)
-    if f < 0:
-        return 0
-    return f
-=======
     if nodeCount >= 4:
         return floor((nodeCount - 1) / 3)
     else:
         return 0
->>>>>>> cc430b85
 
 
 def getQuorum(nodeCount: int = None, f: int = None) -> int:
@@ -356,6 +349,7 @@
             connmap[b].append(a)
     return connmap
 
+
 def checkPortAvailable(ha):
     available = True
     sock = socket.socket(socket.AF_INET, socket.SOCK_DGRAM)
@@ -369,19 +363,6 @@
         sock.close()
     return available
 
-def checkPortAvailable(ha):
-    available = True
-    sock = socket.socket(socket.AF_INET, socket.SOCK_DGRAM)
-    try:
-        sock.bind(ha)
-    except:
-        logging.warning("Checked port availability for opening "
-                        "and address was already in use: {}".format(ha))
-        available = False
-    finally:
-        sock.close()
-    return available
-
 
 class MessageProcessor:
     """
